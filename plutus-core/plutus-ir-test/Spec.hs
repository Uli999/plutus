--- conflicted
+++ resolved
@@ -28,35 +28,6 @@
 main :: IO ()
 main = defaultMain $ runTestNestedIn ["plutus-ir-test"] tests
 
-<<<<<<< HEAD
-instance ( PLC.GShow uni, PLC.GEq uni, PLC.DefaultUni PLC.<: uni
-         , PLC.Closed uni, uni `PLC.Everywhere` PrettyConst, Typeable uni, Typeable fun
-         , Pretty a, Typeable a, Ord a
-         ) => GetProgram (Term TyName Name uni fun a) uni fun where
-    getProgram = asIfThrown . fmap (trivialProgram . void) . compileAndMaybeTypecheck True
-
-instance Pretty SourcePos where
-    pretty = pretty . sourcePosPretty
-
--- | Adapt an computation that keeps its errors in an 'Except' into one that looks as if it caught them in 'IO'.
-asIfThrown
-    :: Exception e
-    => Except e a
-    -> ExceptT SomeException IO a
-asIfThrown = withExceptT SomeException . hoist (pure . runIdentity)
-
-compileAndMaybeTypecheck
-    :: (PLC.GShow uni, PLC.GEq uni, PLC.DefaultUni PLC.<: uni, Ord a)
-    => Bool
-    -> Term TyName Name uni fun a
-    -> Except (Error uni fun (Provenance a)) (PLC.Term TyName Name uni fun (Provenance a))
-compileAndMaybeTypecheck doTypecheck pir = flip runReaderT defaultCompilationCtx $ runQuoteT $ do
-    compiled <- compileTerm pir
-    when doTypecheck $ void $ PLC.inferType PLC.defConfig compiled
-    pure compiled
-
-=======
->>>>>>> 2819ba2c
 tests :: TestNested
 tests = testGroup "plutus-ir" <$> sequence
     [ prettyprinting
