--- conflicted
+++ resolved
@@ -660,7 +660,6 @@
               (fun a_i3 b_i2)
               (lam
                 s_i0
-<<<<<<< HEAD
                 [
                   (lam
                     a_i0
@@ -673,39 +672,7 @@
                       a_i1))
                   (fun a_i4 b_i3)
                 ]
-                (lam
-                  x_i0
-                  a_i5
-                  [
-                    [
-                      f_i3
-                      [
-                        (lam
-                          s_i0
-                          [
-                            (lam
-                              a_i0
-                              (type)
-                              (ifix
-                                (lam
-                                  self_i0
-                                  (fun (type) (type))
-                                  (lam a_i0 (type) (fun [ self_i2 a_i1 ] a_i1)))
-                                a_i1))
-                            (fun a_i6 b_i5)
-                          ]
-                          [ (unwrap s_i1) s_i1 ]
-                        )
-                        s_i2
-                      ]
-                    ]
-                    x_i1
-                  ]
-                )
-=======
-                [(lam a_i0 (type) (ifix (lam self_i0 (fun (type) (type)) (lam a_i0 (type) (fun [self_i2 a_i1] a_i1))) a_i1)) (fun a_i4 b_i3)]
                 (lam x_i0 a_i5 [ [ f_i3 [ (unwrap s_i2) s_i2 ] ] x_i1 ])
->>>>>>> 1771f721
               )
             )
           ]
