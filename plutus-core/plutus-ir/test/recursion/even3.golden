(program 1.0.0
  [
    (lam
      fixBy_i0
      (all
        F_i0
        (fun (type) (type))
        (fun
          (fun
            (all Q_i0 (type) (fun [ F_i2 Q_i1 ] Q_i1))
            (all Q_i0 (type) (fun [ F_i2 Q_i1 ] Q_i1)))
          (fun
            (all Q_i0 (type) (fun [ F_i2 Q_i1 ] [ F_i2 Q_i1 ]))
            (all Q_i0 (type) (fun [ F_i2 Q_i1 ] Q_i1)))))
      [
        (lam
          fix2_i0
          (all
            a_i0
            (type)
            (all
              b_i0
              (type)
              (all
                a_i0
                (type)
                (all
                  b_i0
                  (type)
                  (fun
                    (all
                      Q_i0
                      (type)
                      (fun
                        (fun (fun a_i5 b_i4) (fun (fun a_i3 b_i2) Q_i1))
                        (fun (fun a_i5 b_i4) (fun (fun a_i3 b_i2) Q_i1))))
                    (all
                      R_i0
                      (type)
                      (fun
                        (fun (fun a_i5 b_i4) (fun (fun a_i3 b_i2) R_i1))
                        R_i1)))))))
          [
            [
              [
                (lam
                  True_i0
                  (all
                    out_Bool_i0
                    (type)
                    (fun out_Bool_i1 (fun out_Bool_i1 out_Bool_i1)))
                  (lam
                    False_i0
                    (all
                      out_Bool_i0
                      (type)
                      (fun out_Bool_i1 (fun out_Bool_i1 out_Bool_i1)))
                    (lam
                      match_Bool_i0
                      (fun
                        (all
                          out_Bool_i0
                          (type)
                          (fun out_Bool_i1 (fun out_Bool_i1 out_Bool_i1)))
                        (all
                          out_Bool_i0
                          (type)
                          (fun out_Bool_i1 (fun out_Bool_i1 out_Bool_i1))))
                      [
                        [
                          [
                            (lam
                              Zero_i0
                              (ifix
                                (lam
                                  rec_i0
                                  (fun (fun (type) (type)) (type))
                                  (lam
                                    f_i0
                                    (fun (type) (type))
                                    [ f_i1 [ rec_i2 f_i1 ] ]))
                                (lam
                                  Nat_i0
                                  (type)
                                  (all
                                    out_Nat_i0
                                    (type)
                                    (fun
                                      out_Nat_i1
                                      (fun
                                        (fun Nat_i2 out_Nat_i1) out_Nat_i1)))))
                              (lam
                                Suc_i0
                                (fun
                                  (ifix
                                    (lam
                                      rec_i0
                                      (fun (fun (type) (type)) (type))
                                      (lam
                                        f_i0
                                        (fun (type) (type))
                                        [ f_i1 [ rec_i2 f_i1 ] ]))
                                    (lam
                                      Nat_i0
                                      (type)
                                      (all
                                        out_Nat_i0
                                        (type)
                                        (fun
                                          out_Nat_i1
                                          (fun
                                            (fun Nat_i2 out_Nat_i1)
                                            out_Nat_i1)))))
                                  (ifix
                                    (lam
                                      rec_i0
                                      (fun (fun (type) (type)) (type))
                                      (lam
                                        f_i0
                                        (fun (type) (type))
                                        [ f_i1 [ rec_i2 f_i1 ] ]))
                                    (lam
                                      Nat_i0
                                      (type)
                                      (all
                                        out_Nat_i0
                                        (type)
                                        (fun
                                          out_Nat_i1
                                          (fun
                                            (fun Nat_i2 out_Nat_i1)
                                            out_Nat_i1))))))
                                (lam
                                  match_Nat_i0
                                  (fun
                                    (ifix
                                      (lam
                                        rec_i0
                                        (fun (fun (type) (type)) (type))
                                        (lam
                                          f_i0
                                          (fun (type) (type))
                                          [ f_i1 [ rec_i2 f_i1 ] ]))
                                      (lam
                                        Nat_i0
                                        (type)
                                        (all
                                          out_Nat_i0
                                          (type)
                                          (fun
                                            out_Nat_i1
                                            (fun
                                              (fun Nat_i2 out_Nat_i1)
                                              out_Nat_i1)))))
                                    (all
                                      out_Nat_i0
                                      (type)
                                      (fun
                                        out_Nat_i1
                                        (fun
                                          (fun
                                            (ifix
                                              (lam
                                                rec_i0
                                                (fun (fun (type) (type)) (type))
                                                (lam
                                                  f_i0
                                                  (fun (type) (type))
                                                  [ f_i1 [ rec_i2 f_i1 ] ]))
                                              (lam
                                                Nat_i0
                                                (type)
                                                (all
                                                  out_Nat_i0
                                                  (type)
                                                  (fun
                                                    out_Nat_i1
                                                    (fun
                                                      (fun Nat_i2 out_Nat_i1)
                                                      out_Nat_i1)))))
                                            out_Nat_i1)
                                          out_Nat_i1))))
                                  [
                                    (lam
                                      tup_i0
                                      (all
                                        r_i0
                                        (type)
                                        (fun
                                          (fun
                                            (fun
                                              (ifix
                                                (lam
                                                  rec_i0
                                                  (fun
                                                    (fun (type) (type)) (type))
                                                  (lam
                                                    f_i0
                                                    (fun (type) (type))
                                                    [ f_i1 [ rec_i2 f_i1 ] ]))
                                                (lam
                                                  Nat_i0
                                                  (type)
                                                  (all
                                                    out_Nat_i0
                                                    (type)
                                                    (fun
                                                      out_Nat_i1
                                                      (fun
                                                        (fun Nat_i2 out_Nat_i1)
                                                        out_Nat_i1)))))
                                              (all
                                                out_Bool_i0
                                                (type)
                                                (fun
                                                  out_Bool_i1
                                                  (fun
                                                    out_Bool_i1 out_Bool_i1))))
                                            (fun
                                              (fun
                                                (ifix
                                                  (lam
                                                    rec_i0
                                                    (fun
                                                      (fun (type) (type))
                                                      (type))
                                                    (lam
                                                      f_i0
                                                      (fun (type) (type))
                                                      [ f_i1 [ rec_i2 f_i1 ] ]))
                                                  (lam
                                                    Nat_i0
                                                    (type)
                                                    (all
                                                      out_Nat_i0
                                                      (type)
                                                      (fun
                                                        out_Nat_i1
                                                        (fun
                                                          (fun
                                                            Nat_i2 out_Nat_i1)
                                                          out_Nat_i1)))))
                                                (all
                                                  out_Bool_i0
                                                  (type)
                                                  (fun
                                                    out_Bool_i1
                                                    (fun
                                                      out_Bool_i1
                                                      out_Bool_i1))))
                                              r_i1))
                                          r_i1))
                                      [
                                        (lam
                                          even_i0
                                          (fun
                                            (ifix
                                              (lam
                                                rec_i0
                                                (fun (fun (type) (type)) (type))
                                                (lam
                                                  f_i0
                                                  (fun (type) (type))
                                                  [ f_i1 [ rec_i2 f_i1 ] ]))
                                              (lam
                                                Nat_i0
                                                (type)
                                                (all
                                                  out_Nat_i0
                                                  (type)
                                                  (fun
                                                    out_Nat_i1
                                                    (fun
                                                      (fun Nat_i2 out_Nat_i1)
                                                      out_Nat_i1)))))
                                            (all
                                              out_Bool_i0
                                              (type)
                                              (fun
                                                out_Bool_i1
                                                (fun out_Bool_i1 out_Bool_i1))))
                                          [
                                            (lam
                                              odd_i0
                                              (fun
                                                (ifix
                                                  (lam
                                                    rec_i0
                                                    (fun
                                                      (fun (type) (type))
                                                      (type))
                                                    (lam
                                                      f_i0
                                                      (fun (type) (type))
                                                      [ f_i1 [ rec_i2 f_i1 ] ]))
                                                  (lam
                                                    Nat_i0
                                                    (type)
                                                    (all
                                                      out_Nat_i0
                                                      (type)
                                                      (fun
                                                        out_Nat_i1
                                                        (fun
                                                          (fun
                                                            Nat_i2 out_Nat_i1)
                                                          out_Nat_i1)))))
                                                (all
                                                  out_Bool_i0
                                                  (type)
                                                  (fun
                                                    out_Bool_i1
                                                    (fun
                                                      out_Bool_i1
                                                      out_Bool_i1))))
                                              [
                                                (lam
                                                  three_i0
                                                  (ifix
                                                    (lam
                                                      rec_i0
                                                      (fun
                                                        (fun (type) (type))
                                                        (type))
                                                      (lam
                                                        f_i0
                                                        (fun (type) (type))
                                                        [
                                                          f_i1 [ rec_i2 f_i1 ]
                                                        ]))
                                                    (lam
                                                      Nat_i0
                                                      (type)
                                                      (all
                                                        out_Nat_i0
                                                        (type)
                                                        (fun
                                                          out_Nat_i1
                                                          (fun
                                                            (fun
                                                              Nat_i2 out_Nat_i1)
                                                            out_Nat_i1)))))
                                                  [ even_i3 three_i1 ]
                                                )
                                                [
                                                  Suc_i5
                                                  [ Suc_i5 [ Suc_i5 Zero_i6 ] ]
                                                ]
                                              ]
                                            )
                                            [
                                              {
                                                tup_i2
                                                (fun
                                                  (ifix
                                                    (lam
                                                      rec_i0
                                                      (fun
                                                        (fun (type) (type))
                                                        (type))
                                                      (lam
                                                        f_i0
                                                        (fun (type) (type))
                                                        [
                                                          f_i1 [ rec_i2 f_i1 ]
                                                        ]))
                                                    (lam
                                                      Nat_i0
                                                      (type)
                                                      (all
                                                        out_Nat_i0
                                                        (type)
                                                        (fun
                                                          out_Nat_i1
                                                          (fun
                                                            (fun
                                                              Nat_i2 out_Nat_i1)
                                                            out_Nat_i1)))))
                                                  (all
                                                    out_Bool_i0
                                                    (type)
                                                    (fun
                                                      out_Bool_i1
                                                      (fun
                                                        out_Bool_i1
                                                        out_Bool_i1))))
                                              }
                                              (lam
                                                arg_0_i0
                                                (fun
                                                  (ifix
                                                    (lam
                                                      rec_i0
                                                      (fun
                                                        (fun (type) (type))
                                                        (type))
                                                      (lam
                                                        f_i0
                                                        (fun (type) (type))
                                                        [
                                                          f_i1 [ rec_i2 f_i1 ]
                                                        ]))
                                                    (lam
                                                      Nat_i0
                                                      (type)
                                                      (all
                                                        out_Nat_i0
                                                        (type)
                                                        (fun
                                                          out_Nat_i1
                                                          (fun
                                                            (fun
                                                              Nat_i2 out_Nat_i1)
                                                            out_Nat_i1)))))
                                                  (all
                                                    out_Bool_i0
                                                    (type)
                                                    (fun
                                                      out_Bool_i1
                                                      (fun
                                                        out_Bool_i1
                                                        out_Bool_i1))))
                                                (lam
                                                  arg_1_i0
                                                  (fun
                                                    (ifix
                                                      (lam
                                                        rec_i0
                                                        (fun
                                                          (fun (type) (type))
                                                          (type))
                                                        (lam
                                                          f_i0
                                                          (fun (type) (type))
                                                          [
                                                            f_i1 [ rec_i2 f_i1 ]
                                                          ]))
                                                      (lam
                                                        Nat_i0
                                                        (type)
                                                        (all
                                                          out_Nat_i0
                                                          (type)
                                                          (fun
                                                            out_Nat_i1
                                                            (fun
                                                              (fun
                                                                Nat_i2
                                                                out_Nat_i1)
                                                              out_Nat_i1)))))
                                                    (all
                                                      out_Bool_i0
                                                      (type)
                                                      (fun
                                                        out_Bool_i1
                                                        (fun
                                                          out_Bool_i1
                                                          out_Bool_i1))))
                                                  arg_1_i1
                                                )
                                              )
                                            ]
                                          ]
                                        )
                                        [
                                          {
                                            tup_i1
                                            (fun
                                              (ifix
                                                (lam
                                                  rec_i0
                                                  (fun
                                                    (fun (type) (type)) (type))
                                                  (lam
                                                    f_i0
                                                    (fun (type) (type))
                                                    [ f_i1 [ rec_i2 f_i1 ] ]))
                                                (lam
                                                  Nat_i0
                                                  (type)
                                                  (all
                                                    out_Nat_i0
                                                    (type)
                                                    (fun
                                                      out_Nat_i1
                                                      (fun
                                                        (fun Nat_i2 out_Nat_i1)
                                                        out_Nat_i1)))))
                                              (all
                                                out_Bool_i0
                                                (type)
                                                (fun
                                                  out_Bool_i1
                                                  (fun
                                                    out_Bool_i1 out_Bool_i1))))
                                          }
                                          (lam
                                            arg_0_i0
                                            (fun
                                              (ifix
                                                (lam
                                                  rec_i0
                                                  (fun
                                                    (fun (type) (type)) (type))
                                                  (lam
                                                    f_i0
                                                    (fun (type) (type))
                                                    [ f_i1 [ rec_i2 f_i1 ] ]))
                                                (lam
                                                  Nat_i0
                                                  (type)
                                                  (all
                                                    out_Nat_i0
                                                    (type)
                                                    (fun
                                                      out_Nat_i1
                                                      (fun
                                                        (fun Nat_i2 out_Nat_i1)
                                                        out_Nat_i1)))))
                                              (all
                                                out_Bool_i0
                                                (type)
                                                (fun
                                                  out_Bool_i1
                                                  (fun
                                                    out_Bool_i1 out_Bool_i1))))
                                            (lam
                                              arg_1_i0
                                              (fun
                                                (ifix
                                                  (lam
                                                    rec_i0
                                                    (fun
                                                      (fun (type) (type))
                                                      (type))
                                                    (lam
                                                      f_i0
                                                      (fun (type) (type))
                                                      [ f_i1 [ rec_i2 f_i1 ] ]))
                                                  (lam
                                                    Nat_i0
                                                    (type)
                                                    (all
                                                      out_Nat_i0
                                                      (type)
                                                      (fun
                                                        out_Nat_i1
                                                        (fun
                                                          (fun
                                                            Nat_i2 out_Nat_i1)
                                                          out_Nat_i1)))))
                                                (all
                                                  out_Bool_i0
                                                  (type)
                                                  (fun
                                                    out_Bool_i1
                                                    (fun
                                                      out_Bool_i1
                                                      out_Bool_i1))))
                                              arg_0_i2
                                            )
                                          )
                                        ]
                                      ]
                                    )
                                    [
                                      {
                                        {
                                          {
                                            {
                                              fix2_i7
                                              (ifix
                                                (lam
                                                  rec_i0
                                                  (fun
                                                    (fun (type) (type)) (type))
                                                  (lam
                                                    f_i0
                                                    (fun (type) (type))
                                                    [ f_i1 [ rec_i2 f_i1 ] ]))
                                                (lam
                                                  Nat_i0
                                                  (type)
                                                  (all
                                                    out_Nat_i0
                                                    (type)
                                                    (fun
                                                      out_Nat_i1
                                                      (fun
                                                        (fun Nat_i2 out_Nat_i1)
                                                        out_Nat_i1)))))
                                            }
                                            (all
                                              out_Bool_i0
                                              (type)
                                              (fun
                                                out_Bool_i1
                                                (fun out_Bool_i1 out_Bool_i1)))
                                          }
                                          (ifix
                                            (lam
                                              rec_i0
                                              (fun (fun (type) (type)) (type))
                                              (lam
                                                f_i0
                                                (fun (type) (type))
                                                [ f_i1 [ rec_i2 f_i1 ] ]))
                                            (lam
                                              Nat_i0
                                              (type)
                                              (all
                                                out_Nat_i0
                                                (type)
                                                (fun
                                                  out_Nat_i1
                                                  (fun
                                                    (fun Nat_i2 out_Nat_i1)
                                                    out_Nat_i1)))))
                                        }
                                        (all
                                          out_Bool_i0
                                          (type)
                                          (fun
                                            out_Bool_i1
                                            (fun out_Bool_i1 out_Bool_i1)))
                                      }
                                      (abs
                                        Q_i0
                                        (type)
                                        (lam
                                          choose_i0
                                          (fun
                                            (fun
                                              (ifix
                                                (lam
                                                  rec_i0
                                                  (fun
                                                    (fun (type) (type)) (type))
                                                  (lam
                                                    f_i0
                                                    (fun (type) (type))
                                                    [ f_i1 [ rec_i2 f_i1 ] ]))
                                                (lam
                                                  Nat_i0
                                                  (type)
                                                  (all
                                                    out_Nat_i0
                                                    (type)
                                                    (fun
                                                      out_Nat_i1
                                                      (fun
                                                        (fun Nat_i2 out_Nat_i1)
                                                        out_Nat_i1)))))
                                              (all
                                                out_Bool_i0
                                                (type)
                                                (fun
                                                  out_Bool_i1
                                                  (fun
                                                    out_Bool_i1 out_Bool_i1))))
                                            (fun
                                              (fun
                                                (ifix
                                                  (lam
                                                    rec_i0
                                                    (fun
                                                      (fun (type) (type))
                                                      (type))
                                                    (lam
                                                      f_i0
                                                      (fun (type) (type))
                                                      [ f_i1 [ rec_i2 f_i1 ] ]))
                                                  (lam
                                                    Nat_i0
                                                    (type)
                                                    (all
                                                      out_Nat_i0
                                                      (type)
                                                      (fun
                                                        out_Nat_i1
                                                        (fun
                                                          (fun
                                                            Nat_i2 out_Nat_i1)
                                                          out_Nat_i1)))))
                                                (all
                                                  out_Bool_i0
                                                  (type)
                                                  (fun
                                                    out_Bool_i1
                                                    (fun
                                                      out_Bool_i1
                                                      out_Bool_i1))))
                                              Q_i2))
                                          (lam
                                            even_i0
                                            (fun
                                              (ifix
                                                (lam
                                                  rec_i0
                                                  (fun
                                                    (fun (type) (type)) (type))
                                                  (lam
                                                    f_i0
                                                    (fun (type) (type))
                                                    [ f_i1 [ rec_i2 f_i1 ] ]))
                                                (lam
                                                  Nat_i0
                                                  (type)
                                                  (all
                                                    out_Nat_i0
                                                    (type)
                                                    (fun
                                                      out_Nat_i1
                                                      (fun
                                                        (fun Nat_i2 out_Nat_i1)
                                                        out_Nat_i1)))))
                                              (all
                                                out_Bool_i0
                                                (type)
                                                (fun
                                                  out_Bool_i1
                                                  (fun
                                                    out_Bool_i1 out_Bool_i1))))
                                            (lam
                                              odd_i0
                                              (fun
                                                (ifix
                                                  (lam
                                                    rec_i0
                                                    (fun
                                                      (fun (type) (type))
                                                      (type))
                                                    (lam
                                                      f_i0
                                                      (fun (type) (type))
                                                      [ f_i1 [ rec_i2 f_i1 ] ]))
                                                  (lam
                                                    Nat_i0
                                                    (type)
                                                    (all
                                                      out_Nat_i0
                                                      (type)
                                                      (fun
                                                        out_Nat_i1
                                                        (fun
                                                          (fun
                                                            Nat_i2 out_Nat_i1)
                                                          out_Nat_i1)))))
                                                (all
                                                  out_Bool_i0
                                                  (type)
                                                  (fun
                                                    out_Bool_i1
                                                    (fun
                                                      out_Bool_i1
                                                      out_Bool_i1))))
                                              [
                                                [
                                                  choose_i3
                                                  (lam
                                                    n_i0
                                                    (ifix
                                                      (lam
                                                        rec_i0
                                                        (fun
                                                          (fun (type) (type))
                                                          (type))
                                                        (lam
                                                          f_i0
                                                          (fun (type) (type))
                                                          [
                                                            f_i1 [ rec_i2 f_i1 ]
                                                          ]))
                                                      (lam
                                                        Nat_i0
                                                        (type)
                                                        (all
                                                          out_Nat_i0
                                                          (type)
                                                          (fun
                                                            out_Nat_i1
                                                            (fun
                                                              (fun
                                                                Nat_i2
                                                                out_Nat_i1)
                                                              out_Nat_i1)))))
                                                    [
                                                      [
                                                        {
                                                          [ match_Nat_i6 n_i1 ]
                                                          (all
                                                            out_Bool_i0
                                                            (type)
                                                            (fun
                                                              out_Bool_i1
                                                              (fun
                                                                out_Bool_i1
                                                                out_Bool_i1)))
                                                        }
                                                        True_i11
                                                      ]
                                                      (lam
                                                        pred_i0
                                                        (ifix
                                                          (lam
                                                            rec_i0
                                                            (fun
                                                              (fun
                                                                (type) (type))
                                                              (type))
                                                            (lam
                                                              f_i0
                                                              (fun
                                                                (type) (type))
                                                              [
                                                                f_i1
                                                                [ rec_i2 f_i1 ]
                                                              ]))
                                                          (lam
                                                            Nat_i0
                                                            (type)
                                                            (all
                                                              out_Nat_i0
                                                              (type)
                                                              (fun
                                                                out_Nat_i1
                                                                (fun
                                                                  (fun
                                                                    Nat_i2
                                                                    out_Nat_i1)
                                                                  out_Nat_i1)))))
                                                        [ odd_i3 pred_i1 ]
                                                      )
                                                    ]
                                                  )
                                                ]
                                                (lam
                                                  n_i0
                                                  (ifix
                                                    (lam
                                                      rec_i0
                                                      (fun
                                                        (fun (type) (type))
                                                        (type))
                                                      (lam
                                                        f_i0
                                                        (fun (type) (type))
                                                        [
                                                          f_i1 [ rec_i2 f_i1 ]
                                                        ]))
                                                    (lam
                                                      Nat_i0
                                                      (type)
                                                      (all
                                                        out_Nat_i0
                                                        (type)
                                                        (fun
                                                          out_Nat_i1
                                                          (fun
                                                            (fun
                                                              Nat_i2 out_Nat_i1)
                                                            out_Nat_i1)))))
                                                  [
                                                    [
                                                      {
                                                        [ match_Nat_i6 n_i1 ]
                                                        (all
                                                          out_Bool_i0
                                                          (type)
                                                          (fun
                                                            out_Bool_i1
                                                            (fun
                                                              out_Bool_i1
                                                              out_Bool_i1)))
                                                      }
                                                      False_i10
                                                    ]
                                                    (lam
                                                      pred_i0
                                                      (ifix
                                                        (lam
                                                          rec_i0
                                                          (fun
                                                            (fun (type) (type))
                                                            (type))
                                                          (lam
                                                            f_i0
                                                            (fun (type) (type))
                                                            [
                                                              f_i1
                                                              [ rec_i2 f_i1 ]
                                                            ]))
                                                        (lam
                                                          Nat_i0
                                                          (type)
                                                          (all
                                                            out_Nat_i0
                                                            (type)
                                                            (fun
                                                              out_Nat_i1
                                                              (fun
                                                                (fun
                                                                  Nat_i2
                                                                  out_Nat_i1)
                                                                out_Nat_i1)))))
                                                      [ even_i4 pred_i1 ]
                                                    )
                                                  ]
                                                )
                                              ]
                                            )
                                          )
                                        )
                                      )
                                    ]
                                  ]
                                )
                              )
                            )
                            (iwrap
                              (lam
                                rec_i0
                                (fun (fun (type) (type)) (type))
                                (lam
                                  f_i0
                                  (fun (type) (type))
                                  [ f_i1 [ rec_i2 f_i1 ] ]))
                              (lam
                                Nat_i0
                                (type)
                                (all
                                  out_Nat_i0
                                  (type)
                                  (fun
                                    out_Nat_i1
                                    (fun (fun Nat_i2 out_Nat_i1) out_Nat_i1))))
                              (abs
                                out_Nat_i0
                                (type)
                                (lam
                                  case_Zero_i0
                                  out_Nat_i2
                                  (lam
                                    case_Suc_i0
                                    (fun
                                      (ifix
                                        (lam
                                          rec_i0
                                          (fun (fun (type) (type)) (type))
                                          (lam
                                            f_i0
                                            (fun (type) (type))
                                            [ f_i1 [ rec_i2 f_i1 ] ]))
                                        (lam
                                          Nat_i0
                                          (type)
                                          (all
                                            out_Nat_i0
                                            (type)
                                            (fun
                                              out_Nat_i1
                                              (fun
                                                (fun Nat_i2 out_Nat_i1)
                                                out_Nat_i1)))))
                                      out_Nat_i3)
                                    case_Zero_i2
                                  )
                                )
                              )
                            )
                          ]
                          (lam
                            arg_0_i0
                            (ifix
                              (lam
                                rec_i0
                                (fun (fun (type) (type)) (type))
                                (lam
                                  f_i0
                                  (fun (type) (type))
                                  [ f_i1 [ rec_i2 f_i1 ] ]))
                              (lam
                                Nat_i0
                                (type)
                                (all
                                  out_Nat_i0
                                  (type)
                                  (fun
                                    out_Nat_i1
                                    (fun (fun Nat_i2 out_Nat_i1) out_Nat_i1)))))
                            (iwrap
                              (lam
                                rec_i0
                                (fun (fun (type) (type)) (type))
                                (lam
                                  f_i0
                                  (fun (type) (type))
                                  [ f_i1 [ rec_i2 f_i1 ] ]))
                              (lam
                                Nat_i0
                                (type)
                                (all
                                  out_Nat_i0
                                  (type)
                                  (fun
                                    out_Nat_i1
                                    (fun (fun Nat_i2 out_Nat_i1) out_Nat_i1))))
                              (abs
                                out_Nat_i0
                                (type)
                                (lam
                                  case_Zero_i0
                                  out_Nat_i2
                                  (lam
                                    case_Suc_i0
                                    (fun
                                      (ifix
                                        (lam
                                          rec_i0
                                          (fun (fun (type) (type)) (type))
                                          (lam
                                            f_i0
                                            (fun (type) (type))
                                            [ f_i1 [ rec_i2 f_i1 ] ]))
                                        (lam
                                          Nat_i0
                                          (type)
                                          (all
                                            out_Nat_i0
                                            (type)
                                            (fun
                                              out_Nat_i1
                                              (fun
                                                (fun Nat_i2 out_Nat_i1)
                                                out_Nat_i1)))))
                                      out_Nat_i3)
                                    [ case_Suc_i1 arg_0_i4 ]
                                  )
                                )
                              )
                            )
                          )
                        ]
                        (lam
                          x_i0
                          (ifix
                            (lam
                              rec_i0
                              (fun (fun (type) (type)) (type))
                              (lam
                                f_i0
                                (fun (type) (type))
                                [ f_i1 [ rec_i2 f_i1 ] ]))
                            (lam
                              Nat_i0
                              (type)
                              (all
                                out_Nat_i0
                                (type)
                                (fun
                                  out_Nat_i1
                                  (fun (fun Nat_i2 out_Nat_i1) out_Nat_i1)))))
                          (unwrap x_i1)
                        )
                      ]
                    )
                  )
                )
                (abs
                  out_Bool_i0
                  (type)
                  (lam
                    case_True_i0
                    out_Bool_i2
                    (lam case_False_i0 out_Bool_i3 case_True_i2)
                  )
                )
              ]
              (abs
                out_Bool_i0
                (type)
                (lam
                  case_True_i0
                  out_Bool_i2
                  (lam case_False_i0 out_Bool_i3 case_False_i1)
                )
              )
            ]
            (lam
              x_i0
              (all
                out_Bool_i0
                (type)
                (fun out_Bool_i1 (fun out_Bool_i1 out_Bool_i1)))
              x_i1
            )
          ]
        )
        (abs
          a_i0
          (type)
          (abs
            b_i0
            (type)
            (abs
              a_i0
              (type)
              (abs
                b_i0
                (type)
                (lam
                  f_i0
                  (all
                    Q_i0
                    (type)
                    (fun
                      (fun (fun a_i6 b_i5) (fun (fun a_i4 b_i3) Q_i1))
                      (fun (fun a_i6 b_i5) (fun (fun a_i4 b_i3) Q_i1))))
                  [
                    [
                      {
                        fixBy_i6
                        (lam
                          X_i0
                          (type)
                          (fun (fun a_i6 b_i5) (fun (fun a_i4 b_i3) X_i1)))
                      }
                      (lam
                        k_i0
                        (all
                          Q_i0
                          (type)
                          (fun
                            (fun (fun a_i7 b_i6) (fun (fun a_i5 b_i4) Q_i1))
                            Q_i1))
                        (abs
                          S_i0
                          (type)
                          (lam
                            h_i0
                            (fun (fun a_i8 b_i7) (fun (fun a_i6 b_i5) S_i2))
                            [
                              [
                                h_i1
                                (lam
                                  x_i0
                                  a_i9
                                  [
                                    { k_i4 b_i8 }
                                    (lam
                                      f_0_i0
                                      (fun a_i10 b_i9)
                                      (lam
                                        f_1_i0 (fun a_i9 b_i8) [ f_0_i2 x_i3 ]
                                      )
                                    )
                                  ]
                                )
                              ]
                              (lam
                                x_i0
                                a_i7
                                [
                                  { k_i4 b_i6 }
                                  (lam
                                    f_0_i0
                                    (fun a_i10 b_i9)
                                    (lam f_1_i0 (fun a_i9 b_i8) [ f_1_i1 x_i3 ])
                                  )
                                ]
                              )
                            ]
                          )
                        )
                      )
                    ]
                    f_i1
                  ]
                )
              )
            )
          )
        )
      ]
    )
    (abs
      F_i0
      (fun (type) (type))
      (lam
        by_i0
        (fun
          (all Q_i0 (type) (fun [ F_i3 Q_i1 ] Q_i1))
          (all Q_i0 (type) (fun [ F_i3 Q_i1 ] Q_i1)))
        [
          (lam
            f_i0
            (fun (fun (all Q_i0 (type) (fun [F_i4 Q_i1] [F_i4 Q_i1])) (all Q_i0 (type) (fun [F_i4 Q_i1] Q_i1))) (fun (all Q_i0 (type) (fun [F_i4 Q_i1] [F_i4 Q_i1])) (all Q_i0 (type) (fun [F_i4 Q_i1] Q_i1))))
            [
              (lam
<<<<<<< HEAD
                f_i0
                (fun
                  (fun (all Q_i0 (type) (fun [ F_i5 Q_i1 ] [ F_i5 Q_i1 ])) b_i2)
                  (fun
                    (all Q_i0 (type) (fun [ F_i5 Q_i1 ] [ F_i5 Q_i1 ])) b_i2))
                [
                  (lam
                    s_i0
                    [
                      (lam
                        a_i0
                        (type)
                        (ifix
                          (lam
                            self_i0
                            (fun (type) (type))
                            (lam a_i0 (type) (fun [ self_i2 a_i1 ] a_i1)))
                          a_i1))
                      (fun
                        (all Q_i0 (type) (fun [ F_i6 Q_i1 ] [ F_i6 Q_i1 ]))
                        b_i3)
                    ]
                    [ (unwrap s_i1) s_i1 ]
                  )
                  (iwrap
                    (lam
                      self_i0
                      (fun (type) (type))
                      (lam a_i0 (type) (fun [ self_i2 a_i1 ] a_i1)))
                    (fun
                      (all Q_i0 (type) (fun [ F_i5 Q_i1 ] [ F_i5 Q_i1 ])) b_i2)
                    (lam
                      s_i0
                      [
                        (lam
                          a_i0
                          (type)
                          (ifix
                            (lam
                              self_i0
                              (fun (type) (type))
                              (lam a_i0 (type) (fun [ self_i2 a_i1 ] a_i1)))
                            a_i1))
                        (fun
                          (all Q_i0 (type) (fun [ F_i6 Q_i1 ] [ F_i6 Q_i1 ]))
                          b_i3)
                      ]
                      (lam
                        x_i0
                        (all Q_i0 (type) (fun [ F_i7 Q_i1 ] [ F_i7 Q_i1 ]))
                        [
                          [
                            f_i3
                            [
                              (lam
                                s_i0
                                [
                                  (lam
                                    a_i0
                                    (type)
                                    (ifix
                                      (lam
                                        self_i0
                                        (fun (type) (type))
                                        (lam
                                          a_i0
                                          (type)
                                          (fun [ self_i2 a_i1 ] a_i1)))
                                      a_i1))
                                  (fun
                                    (all
                                      Q_i0
                                      (type)
                                      (fun [ F_i8 Q_i1 ] [ F_i8 Q_i1 ]))
                                    b_i5)
                                ]
                                [ (unwrap s_i1) s_i1 ]
                              )
                              s_i2
                            ]
                          ]
                          x_i1
                        ]
                      )
                    )
                  )
                ]
              )
            )
            (all Q_i0 (type) (fun [ F_i3 Q_i1 ] Q_i1))
          }
=======
                s_i0
                [(lam a_i0 (type) (ifix (lam self_i0 (fun (type) (type)) (lam a_i0 (type) (fun [self_i2 a_i1] a_i1))) a_i1)) (fun (all Q_i0 (type) (fun [F_i5 Q_i1] [F_i5 Q_i1])) (all Q_i0 (type) (fun [F_i5 Q_i1] Q_i1)))]
                [ (unwrap s_i1) s_i1 ]
              )
              (iwrap
                (lam self_i0 (fun (type) (type)) (lam a_i0 (type) (fun [self_i2 a_i1] a_i1)))
                (fun (all Q_i0 (type) (fun [F_i4 Q_i1] [F_i4 Q_i1])) (all Q_i0 (type) (fun [F_i4 Q_i1] Q_i1)))
                (lam
                  s_i0
                  [(lam a_i0 (type) (ifix (lam self_i0 (fun (type) (type)) (lam a_i0 (type) (fun [self_i2 a_i1] a_i1))) a_i1)) (fun (all Q_i0 (type) (fun [F_i5 Q_i1] [F_i5 Q_i1])) (all Q_i0 (type) (fun [F_i5 Q_i1] Q_i1)))]
                  (lam
                    x_i0
                    (all Q_i0 (type) (fun [F_i6 Q_i1] [F_i6 Q_i1]))
                    [ [ f_i3 [ (unwrap s_i2) s_i2 ] ] x_i1 ]
                  )
                )
              )
            ]
          )
>>>>>>> 1771f721
          (lam
            rec_i0
            (fun
              (all Q_i0 (type) (fun [ F_i4 Q_i1 ] [ F_i4 Q_i1 ]))
              (all Q_i0 (type) (fun [ F_i4 Q_i1 ] Q_i1)))
            (lam
              h_i0
              (all Q_i0 (type) (fun [ F_i5 Q_i1 ] [ F_i5 Q_i1 ]))
              (abs
                R_i0
                (type)
                (lam
                  fr_i0
                  [ F_i6 R_i2 ]
                  [
                    {
                      [
                        by_i5
                        (abs
                          Q_i0
                          (type)
                          (lam
                            fq_i0
                            [ F_i8 Q_i2 ]
                            [ { [ rec_i6 h_i5 ] Q_i2 } [ { h_i5 Q_i2 } fq_i1 ] ]
                          )
                        )
                      ]
                      R_i2
                    }
                    fr_i1
                  ]
                )
              )
            )
          )
        ]
      )
    )
  ]
)<|MERGE_RESOLUTION|>--- conflicted
+++ resolved
@@ -1194,122 +1194,65 @@
         [
           (lam
             f_i0
-            (fun (fun (all Q_i0 (type) (fun [F_i4 Q_i1] [F_i4 Q_i1])) (all Q_i0 (type) (fun [F_i4 Q_i1] Q_i1))) (fun (all Q_i0 (type) (fun [F_i4 Q_i1] [F_i4 Q_i1])) (all Q_i0 (type) (fun [F_i4 Q_i1] Q_i1))))
+            (fun
+              (fun
+                (all Q_i0 (type) (fun [ F_i4 Q_i1 ] [ F_i4 Q_i1 ]))
+                (all Q_i0 (type) (fun [ F_i4 Q_i1 ] Q_i1)))
+              (fun
+                (all Q_i0 (type) (fun [ F_i4 Q_i1 ] [ F_i4 Q_i1 ]))
+                (all Q_i0 (type) (fun [ F_i4 Q_i1 ] Q_i1))))
             [
               (lam
-<<<<<<< HEAD
-                f_i0
-                (fun
-                  (fun (all Q_i0 (type) (fun [ F_i5 Q_i1 ] [ F_i5 Q_i1 ])) b_i2)
-                  (fun
-                    (all Q_i0 (type) (fun [ F_i5 Q_i1 ] [ F_i5 Q_i1 ])) b_i2))
+                s_i0
                 [
                   (lam
-                    s_i0
-                    [
+                    a_i0
+                    (type)
+                    (ifix
                       (lam
-                        a_i0
-                        (type)
-                        (ifix
-                          (lam
-                            self_i0
-                            (fun (type) (type))
-                            (lam a_i0 (type) (fun [ self_i2 a_i1 ] a_i1)))
-                          a_i1))
-                      (fun
-                        (all Q_i0 (type) (fun [ F_i6 Q_i1 ] [ F_i6 Q_i1 ]))
-                        b_i3)
-                    ]
-                    [ (unwrap s_i1) s_i1 ]
-                  )
-                  (iwrap
-                    (lam
-                      self_i0
-                      (fun (type) (type))
-                      (lam a_i0 (type) (fun [ self_i2 a_i1 ] a_i1)))
-                    (fun
-                      (all Q_i0 (type) (fun [ F_i5 Q_i1 ] [ F_i5 Q_i1 ])) b_i2)
-                    (lam
-                      s_i0
-                      [
-                        (lam
-                          a_i0
-                          (type)
-                          (ifix
-                            (lam
-                              self_i0
-                              (fun (type) (type))
-                              (lam a_i0 (type) (fun [ self_i2 a_i1 ] a_i1)))
-                            a_i1))
-                        (fun
-                          (all Q_i0 (type) (fun [ F_i6 Q_i1 ] [ F_i6 Q_i1 ]))
-                          b_i3)
-                      ]
-                      (lam
-                        x_i0
-                        (all Q_i0 (type) (fun [ F_i7 Q_i1 ] [ F_i7 Q_i1 ]))
-                        [
-                          [
-                            f_i3
-                            [
-                              (lam
-                                s_i0
-                                [
-                                  (lam
-                                    a_i0
-                                    (type)
-                                    (ifix
-                                      (lam
-                                        self_i0
-                                        (fun (type) (type))
-                                        (lam
-                                          a_i0
-                                          (type)
-                                          (fun [ self_i2 a_i1 ] a_i1)))
-                                      a_i1))
-                                  (fun
-                                    (all
-                                      Q_i0
-                                      (type)
-                                      (fun [ F_i8 Q_i1 ] [ F_i8 Q_i1 ]))
-                                    b_i5)
-                                ]
-                                [ (unwrap s_i1) s_i1 ]
-                              )
-                              s_i2
-                            ]
-                          ]
-                          x_i1
-                        ]
-                      )
-                    )
-                  )
+                        self_i0
+                        (fun (type) (type))
+                        (lam a_i0 (type) (fun [ self_i2 a_i1 ] a_i1)))
+                      a_i1))
+                  (fun
+                    (all Q_i0 (type) (fun [ F_i5 Q_i1 ] [ F_i5 Q_i1 ]))
+                    (all Q_i0 (type) (fun [ F_i5 Q_i1 ] Q_i1)))
                 ]
-              )
-            )
-            (all Q_i0 (type) (fun [ F_i3 Q_i1 ] Q_i1))
-          }
-=======
-                s_i0
-                [(lam a_i0 (type) (ifix (lam self_i0 (fun (type) (type)) (lam a_i0 (type) (fun [self_i2 a_i1] a_i1))) a_i1)) (fun (all Q_i0 (type) (fun [F_i5 Q_i1] [F_i5 Q_i1])) (all Q_i0 (type) (fun [F_i5 Q_i1] Q_i1)))]
                 [ (unwrap s_i1) s_i1 ]
               )
               (iwrap
-                (lam self_i0 (fun (type) (type)) (lam a_i0 (type) (fun [self_i2 a_i1] a_i1)))
-                (fun (all Q_i0 (type) (fun [F_i4 Q_i1] [F_i4 Q_i1])) (all Q_i0 (type) (fun [F_i4 Q_i1] Q_i1)))
+                (lam
+                  self_i0
+                  (fun (type) (type))
+                  (lam a_i0 (type) (fun [ self_i2 a_i1 ] a_i1)))
+                (fun
+                  (all Q_i0 (type) (fun [ F_i4 Q_i1 ] [ F_i4 Q_i1 ]))
+                  (all Q_i0 (type) (fun [ F_i4 Q_i1 ] Q_i1)))
                 (lam
                   s_i0
-                  [(lam a_i0 (type) (ifix (lam self_i0 (fun (type) (type)) (lam a_i0 (type) (fun [self_i2 a_i1] a_i1))) a_i1)) (fun (all Q_i0 (type) (fun [F_i5 Q_i1] [F_i5 Q_i1])) (all Q_i0 (type) (fun [F_i5 Q_i1] Q_i1)))]
+                  [
+                    (lam
+                      a_i0
+                      (type)
+                      (ifix
+                        (lam
+                          self_i0
+                          (fun (type) (type))
+                          (lam a_i0 (type) (fun [ self_i2 a_i1 ] a_i1)))
+                        a_i1))
+                    (fun
+                      (all Q_i0 (type) (fun [ F_i5 Q_i1 ] [ F_i5 Q_i1 ]))
+                      (all Q_i0 (type) (fun [ F_i5 Q_i1 ] Q_i1)))
+                  ]
                   (lam
                     x_i0
-                    (all Q_i0 (type) (fun [F_i6 Q_i1] [F_i6 Q_i1]))
+                    (all Q_i0 (type) (fun [ F_i6 Q_i1 ] [ F_i6 Q_i1 ]))
                     [ [ f_i3 [ (unwrap s_i2) s_i2 ] ] x_i1 ]
                   )
                 )
               )
             ]
           )
->>>>>>> 1771f721
           (lam
             rec_i0
             (fun
