--- conflicted
+++ resolved
@@ -2,10 +2,6 @@
 {-# LANGUAGE DeriveAnyClass     #-}
 {-# LANGUAGE DerivingStrategies #-}
 {-# LANGUAGE FlexibleContexts   #-}
-<<<<<<< HEAD
-{-# LANGUAGE LambdaCase         #-}
-=======
->>>>>>> 1426912c
 {-# LANGUAGE MonoLocalBinds     #-}
 {-# LANGUAGE NamedFieldPuns     #-}
 {-# LANGUAGE OverloadedStrings  #-}
