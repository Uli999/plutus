--- conflicted
+++ resolved
@@ -80,7 +80,6 @@
         text -any,
         prettyprinter >=1.1.0.1,
         microlens -any,
-<<<<<<< HEAD
         value-supply -any,
         composition-prelude -any,
         cborg -any
@@ -103,9 +102,6 @@
         bytestring -any,
         text -any,
         prettyprinter -any
-=======
-        composition-prelude -any
->>>>>>> 27048d41
 
     if (flag(development) && impl(ghc <8.4))
         ghc-options: -Werror
