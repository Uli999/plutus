cabal-version: 2.0
name: language-plutus-core
version: 0.1.0.0
license: BSD3
license-file: LICENSE
copyright: Copyright: (c) 2018 Input Output
maintainer: vanessa.mchale@iohk.io
author: Vanessa McHale
tested-with: ghc ==8.2.2 ghc ==8.4.3 ghc ==8.6.1
synopsis: Language library for Plutus Core
description:
    Pretty-printer, parser, and typechecker for Plutus Core.
category: Language
build-type: Simple
extra-source-files:
    cabal.project
extra-doc-files: README.md

source-repository head
    type: git
    location: https://github.com/input-output-hk/plutus-prototype

flag development
    description:
        Enable `-Werror`
    default: False
    manual: True

library
    exposed-modules:
        Language.PlutusCore
        Language.PlutusCore.Constant
    build-tools: alex -any, happy >=1.17.1
    hs-source-dirs: src
    other-modules:
        Language.PlutusCore.Type
        Language.PlutusCore.Name
        Language.PlutusCore.Lexer
        Language.PlutusCore.Lexer.Type
        Language.PlutusCore.Parser
        Language.PlutusCore.Constant.Prelude
        Language.PlutusCore.Constant.Make
        Language.PlutusCore.Constant.View
        Language.PlutusCore.Constant.Typed
        Language.PlutusCore.Constant.Apply
        Language.PlutusCore.CkMachine
        Language.PlutusCore.Renamer
        Language.PlutusCore.Error
        Language.PlutusCore.TypeSynthesis
        Language.PlutusCore.Normalize
    default-language: Haskell2010
    other-extensions: DeriveGeneric DeriveAnyClass StandaloneDeriving
                      GeneralizedNewtypeDeriving TypeFamilies DeriveFunctor
                      DeriveFoldable DeriveTraversable FlexibleContexts OverloadedStrings
                      DerivingStrategies MonadComprehensions FlexibleInstances
                      ConstrainedClassMethods
    ghc-options: -Wall -Wnoncanonical-monad-instances
                 -Wincomplete-uni-patterns -Wincomplete-record-updates
                 -Wredundant-constraints -Widentities
    build-depends:
        base >=4.9 && <5,
        bytestring -any,
        containers >=0.5.11,
        array -any,
        mtl -any,
        transformers -any,
        deepseq -any,
        recursion-schemes >=5.0.1,
        text -any,
<<<<<<< HEAD
        prettyprinter -any,
        microlens -any,
        recursion -any,
        prelude -any
    
=======
        value-supply -any,
        microlens -any,
        composition-prelude -any

>>>>>>> 13f89324
    if (flag(development) && impl(ghc <8.4))
        ghc-options: -Werror

    if impl(ghc >=8.4)
        ghc-options: -Wmissing-export-lists

library recursion
    exposed-modules:
        Data.Functor.Foldable.Monadic
    hs-source-dirs: recursion
    default-language: Haskell2010
    other-extensions: FlexibleContexts
    ghc-options: -Wall -Wnoncanonical-monad-instances
                 -Wincomplete-uni-patterns -Wincomplete-record-updates
                 -Wredundant-constraints -Widentities
    build-depends:
        base -any,
        recursion-schemes -any
    
    if flag(development)
        ghc-options: -Werror
    
    if impl(ghc >=8.4)
        ghc-options: -Wmissing-export-lists

library prelude
    exposed-modules:
        PlutusPrelude
    hs-source-dirs: prelude
    default-language: Haskell2010
    ghc-options: -Wall -Wnoncanonical-monad-instances
                 -Wincomplete-uni-patterns -Wincomplete-record-updates
                 -Wredundant-constraints -Widentities
    build-depends:
        base -any,
        prettyprinter -any,
        composition-prelude -any,
        deepseq -any,
        text -any
    
    if flag(development)
        ghc-options: -Werror
    
    if impl(ghc >=8.4)
        ghc-options: -Wmissing-export-lists

test-suite language-plutus-core-test
    type: exitcode-stdio-1.0
    main-is: Spec.hs
    hs-source-dirs: test
    other-modules:
<<<<<<< HEAD
        Generators
=======
        Evaluation.Constant.GenTypedBuiltinSized
        Evaluation.Constant.Apply
        Evaluation.Constant.Success
        Evaluation.Constant.SuccessFailure
        Evaluation.Constant.All
        Evaluation.Generator
>>>>>>> 13f89324
    default-language: Haskell2010
    other-extensions: OverloadedStrings
    ghc-options: -threaded -rtsopts -with-rtsopts=-N -Wall
                 -Wincomplete-uni-patterns -Wincomplete-record-updates
                 -Wredundant-constraints -Widentities
    build-depends:
        base -any,
        language-plutus-core -any,
        tasty -any,
        hedgehog -any,
        tasty-hunit -any,
        tasty-hedgehog -any,
        bytestring -any,
        tasty-golden -any,
        text -any,
<<<<<<< HEAD
        prelude -any
    
=======
        prettyprinter -any,
        containers -any,
        mtl -any,
        mmorph -any

>>>>>>> 13f89324
    if (flag(development) && impl(ghc <8.4))
        ghc-options: -Werror

    if impl(ghc >=8.4)
        ghc-options: -Wmissing-export-lists

benchmark language-plutus-core-bench
    type: exitcode-stdio-1.0
    main-is: Bench.hs
    hs-source-dirs: bench
    default-language: Haskell2010
    ghc-options: -Wall -Wincomplete-uni-patterns
                 -Wincomplete-record-updates -Wredundant-constraints -Widentities
    build-depends:
        base -any,
        language-plutus-core -any,
        criterion -any,
        bytestring -any

    if flag(development)
        ghc-options: -Werror

    if impl(ghc >=8.4)
        ghc-options: -Wmissing-export-lists<|MERGE_RESOLUTION|>--- conflicted
+++ resolved
@@ -67,18 +67,12 @@
         deepseq -any,
         recursion-schemes >=5.0.1,
         text -any,
-<<<<<<< HEAD
         prettyprinter -any,
         microlens -any,
         recursion -any,
-        prelude -any
-    
-=======
-        value-supply -any,
-        microlens -any,
-        composition-prelude -any
+        prelude -any,
+        microlens -any
 
->>>>>>> 13f89324
     if (flag(development) && impl(ghc <8.4))
         ghc-options: -Werror
 
@@ -116,8 +110,10 @@
         base -any,
         prettyprinter -any,
         composition-prelude -any,
+        value-supply -any,
         deepseq -any,
-        text -any
+        text -any,
+        transformers
     
     if flag(development)
         ghc-options: -Werror
@@ -130,16 +126,13 @@
     main-is: Spec.hs
     hs-source-dirs: test
     other-modules:
-<<<<<<< HEAD
         Generators
-=======
         Evaluation.Constant.GenTypedBuiltinSized
         Evaluation.Constant.Apply
         Evaluation.Constant.Success
         Evaluation.Constant.SuccessFailure
         Evaluation.Constant.All
         Evaluation.Generator
->>>>>>> 13f89324
     default-language: Haskell2010
     other-extensions: OverloadedStrings
     ghc-options: -threaded -rtsopts -with-rtsopts=-N -Wall
@@ -155,16 +148,12 @@
         bytestring -any,
         tasty-golden -any,
         text -any,
-<<<<<<< HEAD
-        prelude -any
-    
-=======
+        prelude -any,
         prettyprinter -any,
         containers -any,
         mtl -any,
         mmorph -any
 
->>>>>>> 13f89324
     if (flag(development) && impl(ghc <8.4))
         ghc-options: -Werror
 
