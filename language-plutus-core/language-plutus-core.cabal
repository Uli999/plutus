cabal-version: 2.0
name: language-plutus-core
version: 0.1.0.0
license: BSD3
license-file: LICENSE
copyright: Copyright: (c) 2018 Input Output
maintainer: vanessa.mchale@iohk.io
author: Vanessa McHale
tested-with: ghc ==8.2.2 ghc ==8.4.3 ghc ==8.6.1
synopsis: Language library for Plutus Core
description:
    Pretty-printer, parser, and typechecker for Plutus Core.
category: Language
build-type: Simple
extra-source-files:
    cabal.project
extra-doc-files: README.md

source-repository head
    type: git
    location: https://github.com/input-output-hk/plutus-prototype

flag eventlog
    description:
        Pass `-eventlog` flag to GHC
    default: False
    manual: True

flag development
    description:
        Enable `-Werror`
    default: False
    manual: True

library
    exposed-modules:
        Language.PlutusCore
        Language.PlutusCore.Quote
        Language.PlutusCore.CkMachine
        Language.PlutusCore.Constant
        Language.PlutusCore.View
        Language.PlutusCore.StdLib.Data.Bool
        Language.PlutusCore.StdLib.Data.ChurchNat
        Language.PlutusCore.StdLib.Data.Function
        Language.PlutusCore.StdLib.Data.List
        Language.PlutusCore.StdLib.Data.Nat
        Language.PlutusCore.StdLib.Data.Unit
        Language.PlutusCore.StdLib.Type
        Language.PlutusCore.Generators
<<<<<<< HEAD
        Language.PlutusCore.Generators.Interesting
=======
>>>>>>> 0659f4bb
        PlutusPrelude
    build-tools: alex -any, happy >=1.17.1
    hs-source-dirs: src prelude stdlib generators
    other-modules:
        Language.PlutusCore.Type
        Language.PlutusCore.Name
        Language.PlutusCore.Lexer
        Language.PlutusCore.Lexer.Type
        Language.PlutusCore.Parser
        Language.PlutusCore.Constant.Make
        Language.PlutusCore.Constant.Typed
        Language.PlutusCore.Constant.Apply
        Language.PlutusCore.Renamer
        Language.PlutusCore.Error
        Language.PlutusCore.TypeSynthesis
        Language.PlutusCore.Normalize
        Language.PlutusCore.CBOR
        Language.PlutusCore.PrettyCfg
        Language.PlutusCore.Subst
        Language.PlutusCore.TH
        Language.PlutusCore.Generators.Internal.Denotation
        Language.PlutusCore.Generators.Internal.Entity
        Language.PlutusCore.Generators.Internal.TypedBuiltinGen
        Language.PlutusCore.Generators.Internal.Utils
        Data.Functor.Foldable.Monadic
        Data.Text.Prettyprint.Doc.Custom
    default-language: Haskell2010
    default-extensions: ExplicitForAll ScopedTypeVariables
                        DeriveGeneric StandaloneDeriving DeriveLift
                        GeneralizedNewtypeDeriving DeriveFunctor DeriveFoldable
                        DeriveTraversable
    other-extensions: DeriveAnyClass FlexibleContexts FlexibleInstances
                      MultiParamTypeClasses TypeFamilies OverloadedStrings
                      MonadComprehensions ConstrainedClassMethods TupleSections GADTs
                      RankNTypes TemplateHaskell QuasiQuotes TypeApplications
                      ExistentialQuantification
    ghc-options: -Wall -Wnoncanonical-monad-instances
                 -Wincomplete-uni-patterns -Wincomplete-record-updates
                 -Wredundant-constraints -Widentities
    build-depends:
        base >=4.9 && <5,
        bytestring -any,
        containers -any,
        array -any,
        mtl -any,
        transformers -any,
        deepseq -any,
        recursion-schemes -any,
        text -any,
        prettyprinter >=1.1.0.1,
        microlens -any,
        composition-prelude -any,
        template-haskell -any,
        th-lift-instances -any,
        mmorph -any,
        cborg -any,
        safe-exceptions -any,
        dependent-sum -any,
        dependent-map -any,
        hedgehog -any

    if (flag(development) && impl(ghc <8.4))
        ghc-options: -Werror

    if impl(ghc >=8.4)
        ghc-options: -Wmissing-export-lists

executable plc
    main-is: Main.hs
    hs-source-dirs: plutus-exe
    default-language: Haskell2010
    ghc-options: -Wall -Wincomplete-uni-patterns
                 -Wincomplete-record-updates -Wredundant-constraints -Widentities
    build-depends:
        base -any,
        language-plutus-core -any,
        bytestring -any,
        text -any,
        mtl -any,
        optparse-applicative -any

    if (flag(development) && impl(ghc <8.4))
        ghc-options: -Werror

    if impl(ghc >=8.4)
        ghc-options: -Wmissing-export-lists

executable language-plutus-core-generate-evaluation-test
    main-is: Main.hs
    hs-source-dirs: generate-evaluation-test
    default-language: Haskell2010
    ghc-options: -threaded -rtsopts -with-rtsopts=-N -Wall
                 -Wincomplete-uni-patterns -Wincomplete-record-updates
                 -Wredundant-constraints -Widentities
    build-depends:
        base -any,
        language-plutus-core -any,
        bytestring -any,
        text -any,
        prettyprinter -any,
        mmorph -any,
        hedgehog -any

    if (flag(development) && impl(ghc <8.4))
        ghc-options: -Werror

    if impl(ghc >=8.4)
        ghc-options: -Wmissing-export-lists

test-suite language-plutus-core-test
    type: exitcode-stdio-1.0
    main-is: Spec.hs
    hs-source-dirs: test
    other-modules:
        Evaluation.CkMachine
        Evaluation.Constant.All
        Evaluation.Constant.Apply
        Evaluation.Constant.Success
        Evaluation.Constant.SuccessFailure
        Evaluation.TypeCheck
        Generators
        Quotation.Spec
    default-language: Haskell2010
    other-extensions: OverloadedStrings
    ghc-options: -threaded -rtsopts -with-rtsopts=-N -Wall
                 -Wincomplete-uni-patterns -Wincomplete-record-updates
                 -Wredundant-constraints -Widentities
    build-depends:
        base -any,
        language-plutus-core -any,
        tasty -any,
        hedgehog -any,
        tasty-hunit -any,
        tasty-hedgehog -any,
        bytestring -any,
        tasty-golden -any,
        text -any,
        prettyprinter -any,
        containers -any,
        mtl -any,
        mmorph -any

    if flag(eventlog)
        ghc-options: -eventlog

    if (flag(development) && impl(ghc <8.4))
        ghc-options: -Werror

    if impl(ghc >=8.4)
        ghc-options: -Wmissing-export-lists

benchmark language-plutus-core-bench
    type: exitcode-stdio-1.0
    main-is: Bench.hs
    hs-source-dirs: bench
    default-language: Haskell2010
    ghc-options: -Wall -Wincomplete-uni-patterns
                 -Wincomplete-record-updates -Wredundant-constraints -Widentities
                 -rtsopts
    build-depends:
        base -any,
        language-plutus-core -any,
        criterion -any,
        bytestring -any,
        text -any

    if flag(eventlog)
        ghc-options: -eventlog

    if flag(development)
        ghc-options: -Werror

    if impl(ghc >=8.4)
        ghc-options: -Wmissing-export-lists<|MERGE_RESOLUTION|>--- conflicted
+++ resolved
@@ -47,10 +47,7 @@
         Language.PlutusCore.StdLib.Data.Unit
         Language.PlutusCore.StdLib.Type
         Language.PlutusCore.Generators
-<<<<<<< HEAD
         Language.PlutusCore.Generators.Interesting
-=======
->>>>>>> 0659f4bb
         PlutusPrelude
     build-tools: alex -any, happy >=1.17.1
     hs-source-dirs: src prelude stdlib generators
