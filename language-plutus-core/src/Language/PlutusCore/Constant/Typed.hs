--- conflicted
+++ resolved
@@ -41,12 +41,7 @@
 import           Control.Monad.Reader
 import qualified Data.ByteString.Lazy.Char8                  as BSL
 import           Data.GADT.Compare
-<<<<<<< HEAD
-import           Data.Map                             (Map)
-import qualified Data.Map                             as Map
-=======
 import           Data.Map                                    (Map)
->>>>>>> 99a06bf8
 
 infixr 9 `TypeSchemeArrow`
 
@@ -372,300 +367,6 @@
     TypedBuiltinBool             `gcompare` TypedBuiltinBool      = GEQ
     TypedBuiltinSized _ _        `gcompare` TypedBuiltinBool      = GLT
     TypedBuiltinBool             `gcompare` TypedBuiltinSized _ _ = GGT
-<<<<<<< HEAD
-
--- | Convert a 'TypedBuiltinSized' to its untyped counterpart.
-eraseTypedBuiltinSized :: TypedBuiltinSized a -> BuiltinSized
-eraseTypedBuiltinSized TypedBuiltinSizedInt  = BuiltinSizedInt
-eraseTypedBuiltinSized TypedBuiltinSizedBS   = BuiltinSizedBS
-eraseTypedBuiltinSized TypedBuiltinSizedSize = BuiltinSizedSize
-
--- | Extract the 'Size' from a 'SizeEntry'.
-flattenSizeEntry :: SizeEntry Size -> Size
-flattenSizeEntry (SizeValue size) = size
-flattenSizeEntry (SizeBound size) = size
-
--- | Alter the 'SizeEntry' of a 'TypedBuiltin'.
-mapSizeEntryTypedBuiltin
-    :: (SizeEntry size -> SizeEntry size') -> TypedBuiltin size a -> TypedBuiltin size' a
-mapSizeEntryTypedBuiltin f (TypedBuiltinSized se tbs) = TypedBuiltinSized (f se) tbs
-mapSizeEntryTypedBuiltin _ TypedBuiltinBool           = TypedBuiltinBool
-
--- | Alter the 'size' of a @TypedBuiltin size@.
-mapSizeTypedBuiltin
-    :: (size -> size') -> TypedBuiltin size a -> TypedBuiltin size' a
-mapSizeTypedBuiltin = mapSizeEntryTypedBuiltin . fmap
-
--- | Map each 'SizeBound' to 'SizeValue'.
-closeTypedBuiltin :: TypedBuiltin Size a -> TypedBuiltin b a
-closeTypedBuiltin = mapSizeEntryTypedBuiltin $ SizeValue . flattenSizeEntry
-
--- | Convert a 'TypedBuiltinSized' to the corresponding 'TypeBuiltin' and
--- wrap the result in 'TyBuiltin' to get a 'Type'.
-typedBuiltinSizedToType :: TypedBuiltinSized a -> Type TyName ()
-typedBuiltinSizedToType TypedBuiltinSizedInt  = TyBuiltin () TyInteger
-typedBuiltinSizedToType TypedBuiltinSizedBS   = TyBuiltin () TyByteString
-typedBuiltinSizedToType TypedBuiltinSizedSize = TyBuiltin () TySize
-
--- | Apply a continuation to the typed version of a 'BuiltinSized'.
-withTypedBuiltinSized :: BuiltinSized -> (forall a. TypedBuiltinSized a -> c) -> c
-withTypedBuiltinSized BuiltinSizedInt  k = k TypedBuiltinSizedInt
-withTypedBuiltinSized BuiltinSizedBS   k = k TypedBuiltinSizedBS
-withTypedBuiltinSized BuiltinSizedSize k = k TypedBuiltinSizedSize
-
--- | Apply a continuation to the typed version of a 'Builtin'.
-withTypedBuiltin :: BuiltinType size -> (forall a. TypedBuiltin size a -> c) -> c
-withTypedBuiltin (BuiltinSized se b) k = withTypedBuiltinSized b $ k . TypedBuiltinSized se
-withTypedBuiltin BuiltinBool         k = k TypedBuiltinBool
-
--- | The resulting 'TypedBuiltin' of a 'TypeScheme'.
-typeSchemeResult :: TypeScheme () a r -> TypedBuiltin () r
-typeSchemeResult (TypeSchemeBuiltin tb)   = tb
-typeSchemeResult (TypeSchemeArrow _ schB) = typeSchemeResult schB
-typeSchemeResult (TypeSchemeAllSize schK) = typeSchemeResult (schK ())
-
--- | Convert a 'TypedBuiltin' to the corresponding 'Type'.
-typedBuiltinToType :: TypedBuiltin (Type TyName ()) a -> Quote (Type TyName ())
-typedBuiltinToType (TypedBuiltinSized se tbs) =
-    return . TyApp () (typedBuiltinSizedToType tbs) $ case se of
-        SizeValue size -> TyInt () size
-        SizeBound ty   -> ty
-typedBuiltinToType TypedBuiltinBool           = getBuiltinBool
-
--- | Convert a 'TypeScheme' to the corresponding 'Type'.
--- Basically, a map from the PHOAS representation to the FOAS one.
-typeSchemeToType :: TypeScheme (Type TyName ()) a r -> Quote (Type TyName ())
-typeSchemeToType = go 0 where
-    go :: Int -> TypeScheme (Type TyName ()) a r -> Quote (Type TyName ())
-    go _ (TypeSchemeBuiltin tb)      = typedBuiltinToType tb
-    go i (TypeSchemeArrow schA schB) =
-        TyFun () <$> go i schA <*> go i schB
-    go i (TypeSchemeAllSize schK)    = do
-        s <- freshTyNameText () $ "s" <> prettyText i
-        a <- go (succ i) . schK $ TyVar () s
-        return $ TyForall () s (Size ()) a
-
--- | Extract the 'TypeScheme' from a 'DynamicBuiltinNameMeaning' and
--- convert it to the corresponding 'Type'.
-dynamicBuiltinNameMeaningToType :: DynamicBuiltinNameMeaning -> Quote (Type TyName ())
-dynamicBuiltinNameMeaningToType (DynamicBuiltinNameMeaning sch _) = typeSchemeToType sch
-
--- | Insert a 'DynamicBuiltinNameDefinition' into a 'DynamicBuiltinNameMeanings'.
-insertDynamicBuiltinNameDefinition
-    :: DynamicBuiltinNameDefinition -> DynamicBuiltinNameMeanings -> DynamicBuiltinNameMeanings
-insertDynamicBuiltinNameDefinition
-    (DynamicBuiltinNameDefinition name mean) (DynamicBuiltinNameMeanings nameMeans) =
-        DynamicBuiltinNameMeanings $ Map.insert name mean nameMeans
-
--- | Apply a continuation to the typed version of a 'BuiltinName'.
-withTypedBuiltinName :: BuiltinName -> (forall a r. TypedBuiltinName a r -> c) -> c
-withTypedBuiltinName AddInteger           k = k typedAddInteger
-withTypedBuiltinName SubtractInteger      k = k typedSubtractInteger
-withTypedBuiltinName MultiplyInteger      k = k typedMultiplyInteger
-withTypedBuiltinName DivideInteger        k = k typedDivideInteger
-withTypedBuiltinName QuotientInteger      k = k typedQuotientInteger
-withTypedBuiltinName RemainderInteger     k = k typedRemainderInteger
-withTypedBuiltinName ModInteger           k = k typedModInteger
-withTypedBuiltinName LessThanInteger      k = k typedLessThanInteger
-withTypedBuiltinName LessThanEqInteger    k = k typedLessThanEqInteger
-withTypedBuiltinName GreaterThanInteger   k = k typedGreaterThanInteger
-withTypedBuiltinName GreaterThanEqInteger k = k typedGreaterThanEqInteger
-withTypedBuiltinName EqInteger            k = k typedEqInteger
-withTypedBuiltinName ResizeInteger        k = k typedResizeInteger
-withTypedBuiltinName IntToByteString      k = k typedIntToByteString
-withTypedBuiltinName Concatenate          k = k typedConcatenate
-withTypedBuiltinName TakeByteString       k = k typedTakeByteString
-withTypedBuiltinName DropByteString       k = k typedDropByteString
-withTypedBuiltinName SHA2                 k = k typedSHA2
-withTypedBuiltinName SHA3                 k = k typedSHA3
-withTypedBuiltinName VerifySignature      k = k typedVerifySignature
-withTypedBuiltinName ResizeByteString     k = k typedResizeByteString
-withTypedBuiltinName EqByteString         k = k typedEqByteString
-withTypedBuiltinName TxHash               k = k typedTxHash
-withTypedBuiltinName BlockNum             k = k typedBlockNum
-withTypedBuiltinName SizeOfInteger        k = k typedSizeOfInteger
-
--- | Return the 'Type' of a 'TypedBuiltinName'.
-typeOfTypedBuiltinName :: TypedBuiltinName a r -> Quote (Type TyName ())
-typeOfTypedBuiltinName (TypedBuiltinName _ scheme) = typeSchemeToType scheme
-
--- | Return the 'Type' of a 'BuiltinName'.
-typeOfBuiltinName :: BuiltinName -> Quote (Type TyName ())
-typeOfBuiltinName bn = withTypedBuiltinName bn typeOfTypedBuiltinName
-
-sizeIntIntInt :: TypeScheme size (Integer -> Integer -> Integer) Integer
-sizeIntIntInt =
-    TypeSchemeAllSize $ \s ->
-        TypeSchemeBuiltin (TypedBuiltinSized (SizeBound s) TypedBuiltinSizedInt) `TypeSchemeArrow`
-        TypeSchemeBuiltin (TypedBuiltinSized (SizeBound s) TypedBuiltinSizedInt) `TypeSchemeArrow`
-        TypeSchemeBuiltin (TypedBuiltinSized (SizeBound s) TypedBuiltinSizedInt)
-
-sizeIntIntBool :: TypeScheme size (Integer -> Integer -> Bool) Bool
-sizeIntIntBool =
-    TypeSchemeAllSize $ \s ->
-        TypeSchemeBuiltin (TypedBuiltinSized (SizeBound s) TypedBuiltinSizedInt) `TypeSchemeArrow`
-        TypeSchemeBuiltin (TypedBuiltinSized (SizeBound s) TypedBuiltinSizedInt) `TypeSchemeArrow`
-        TypeSchemeBuiltin TypedBuiltinBool
-
--- | Typed 'AddInteger'.
-typedAddInteger :: TypedBuiltinName (Integer -> Integer -> Integer) Integer
-typedAddInteger = TypedBuiltinName AddInteger sizeIntIntInt
-
--- | Typed 'SubtractInteger'.
-typedSubtractInteger :: TypedBuiltinName (Integer -> Integer -> Integer) Integer
-typedSubtractInteger = TypedBuiltinName SubtractInteger sizeIntIntInt
-
--- | Typed 'MultiplyInteger'.
-typedMultiplyInteger :: TypedBuiltinName (Integer -> Integer -> Integer) Integer
-typedMultiplyInteger = TypedBuiltinName MultiplyInteger sizeIntIntInt
-
--- | Typed 'DivideInteger'.
-typedDivideInteger :: TypedBuiltinName (Integer -> Integer -> Integer) Integer
-typedDivideInteger = TypedBuiltinName DivideInteger sizeIntIntInt
-
--- | Typed 'QuotientInteger'
-typedQuotientInteger :: TypedBuiltinName (Integer -> Integer -> Integer) Integer
-typedQuotientInteger = TypedBuiltinName QuotientInteger sizeIntIntInt
-
--- | Typed 'RemainderInteger'.
-typedRemainderInteger :: TypedBuiltinName (Integer -> Integer -> Integer) Integer
-typedRemainderInteger = TypedBuiltinName RemainderInteger sizeIntIntInt
-
--- | Typed 'ModInteger'
-typedModInteger :: TypedBuiltinName (Integer -> Integer -> Integer) Integer
-typedModInteger = TypedBuiltinName ModInteger sizeIntIntInt
-
--- | Typed 'LessThanInteger'.
-typedLessThanInteger :: TypedBuiltinName (Integer -> Integer -> Bool) Bool
-typedLessThanInteger = TypedBuiltinName LessThanInteger sizeIntIntBool
-
--- | Typed 'LessThanEqInteger'.
-typedLessThanEqInteger :: TypedBuiltinName (Integer -> Integer -> Bool) Bool
-typedLessThanEqInteger = TypedBuiltinName LessThanEqInteger sizeIntIntBool
-
--- | Typed 'GreaterThanInteger'.
-typedGreaterThanInteger :: TypedBuiltinName (Integer -> Integer -> Bool) Bool
-typedGreaterThanInteger = TypedBuiltinName GreaterThanInteger sizeIntIntBool
-
--- | Typed 'GreaterThanEqInteger'.
-typedGreaterThanEqInteger :: TypedBuiltinName (Integer -> Integer -> Bool) Bool
-typedGreaterThanEqInteger = TypedBuiltinName GreaterThanEqInteger sizeIntIntBool
-
--- | Typed 'EqInteger'.
-typedEqInteger :: TypedBuiltinName (Integer -> Integer -> Bool) Bool
-typedEqInteger = TypedBuiltinName EqInteger sizeIntIntBool
-
--- | Typed 'ResizeInteger'.
-typedResizeInteger :: TypedBuiltinName (() -> Integer -> Integer) Integer
-typedResizeInteger =
-    TypedBuiltinName ResizeInteger $
-        TypeSchemeAllSize $ \s0 -> TypeSchemeAllSize $ \s1 ->
-            TypeSchemeBuiltin (TypedBuiltinSized (SizeBound s1) TypedBuiltinSizedSize) `TypeSchemeArrow`
-            TypeSchemeBuiltin (TypedBuiltinSized (SizeBound s0) TypedBuiltinSizedInt) `TypeSchemeArrow`
-            TypeSchemeBuiltin (TypedBuiltinSized (SizeBound s1) TypedBuiltinSizedInt)
-
--- | Typed 'IntToByteString'.
-typedIntToByteString :: TypedBuiltinName (() -> Integer -> BSL.ByteString) BSL.ByteString
-typedIntToByteString =
-    TypedBuiltinName IntToByteString $
-        TypeSchemeAllSize $ \s0 -> TypeSchemeAllSize $ \s1 ->
-            TypeSchemeBuiltin (TypedBuiltinSized (SizeBound s1) TypedBuiltinSizedSize) `TypeSchemeArrow`
-            TypeSchemeBuiltin (TypedBuiltinSized (SizeBound s0) TypedBuiltinSizedInt) `TypeSchemeArrow`
-            TypeSchemeBuiltin (TypedBuiltinSized (SizeBound s1) TypedBuiltinSizedBS)
-
--- | Typed 'Concatenate'.
-typedConcatenate :: TypedBuiltinName (BSL.ByteString -> BSL.ByteString -> BSL.ByteString) BSL.ByteString
-typedConcatenate =
-    TypedBuiltinName Concatenate $
-        TypeSchemeAllSize $ \s ->
-            TypeSchemeBuiltin (TypedBuiltinSized (SizeBound s) TypedBuiltinSizedBS) `TypeSchemeArrow`
-            TypeSchemeBuiltin (TypedBuiltinSized (SizeBound s) TypedBuiltinSizedBS) `TypeSchemeArrow`
-            TypeSchemeBuiltin (TypedBuiltinSized (SizeBound s) TypedBuiltinSizedBS)
-
--- | Typed 'TakeByteString'.
-typedTakeByteString :: TypedBuiltinName (Integer -> BSL.ByteString -> BSL.ByteString) BSL.ByteString
-typedTakeByteString =
-    TypedBuiltinName TakeByteString $
-        TypeSchemeAllSize $ \s0 -> TypeSchemeAllSize $ \s1 ->
-            TypeSchemeBuiltin (TypedBuiltinSized (SizeBound s0) TypedBuiltinSizedInt) `TypeSchemeArrow`
-            TypeSchemeBuiltin (TypedBuiltinSized (SizeBound s1) TypedBuiltinSizedBS) `TypeSchemeArrow`
-            TypeSchemeBuiltin (TypedBuiltinSized (SizeBound s1) TypedBuiltinSizedBS)
-
--- | Typed 'DropByteString'.
-typedDropByteString :: TypedBuiltinName (Integer -> BSL.ByteString -> BSL.ByteString) BSL.ByteString
-typedDropByteString =
-    TypedBuiltinName DropByteString $
-        TypeSchemeAllSize $ \s0 -> TypeSchemeAllSize $ \s1 ->
-            TypeSchemeBuiltin (TypedBuiltinSized (SizeBound s0) TypedBuiltinSizedInt) `TypeSchemeArrow`
-            TypeSchemeBuiltin (TypedBuiltinSized (SizeBound s1) TypedBuiltinSizedBS) `TypeSchemeArrow`
-            TypeSchemeBuiltin (TypedBuiltinSized (SizeBound s1) TypedBuiltinSizedBS)
-
--- | Typed 'SHA2'.
-typedSHA2 :: TypedBuiltinName (BSL.ByteString -> BSL.ByteString) BSL.ByteString
-typedSHA2 =
-    TypedBuiltinName SHA2 $
-        TypeSchemeAllSize $ \s ->
-            TypeSchemeBuiltin (TypedBuiltinSized (SizeBound s) TypedBuiltinSizedBS) `TypeSchemeArrow`
-            TypeSchemeBuiltin (TypedBuiltinSized (SizeValue 256) TypedBuiltinSizedBS)
-
--- | Typed 'SHA3'.
-typedSHA3 :: TypedBuiltinName (BSL.ByteString -> BSL.ByteString) BSL.ByteString
-typedSHA3 =
-    TypedBuiltinName SHA3 $
-        TypeSchemeAllSize $ \s ->
-            TypeSchemeBuiltin (TypedBuiltinSized (SizeBound s) TypedBuiltinSizedBS) `TypeSchemeArrow`
-            TypeSchemeBuiltin (TypedBuiltinSized (SizeValue 256) TypedBuiltinSizedBS)
-
--- | Typed 'VerifySignature'.
-typedVerifySignature :: TypedBuiltinName (BSL.ByteString -> BSL.ByteString -> BSL.ByteString -> Bool) Bool
-typedVerifySignature =
-    TypedBuiltinName VerifySignature $
-        TypeSchemeAllSize $ \s0 -> TypeSchemeAllSize $ \s1 -> TypeSchemeAllSize $ \s2 ->
-            TypeSchemeBuiltin (TypedBuiltinSized (SizeBound s0) TypedBuiltinSizedBS) `TypeSchemeArrow`
-            TypeSchemeBuiltin (TypedBuiltinSized (SizeBound s1) TypedBuiltinSizedBS) `TypeSchemeArrow`
-            TypeSchemeBuiltin (TypedBuiltinSized (SizeBound s2) TypedBuiltinSizedBS) `TypeSchemeArrow`
-            TypeSchemeBuiltin TypedBuiltinBool
-
--- | Typed 'ResizeByteString'.
-typedResizeByteString :: TypedBuiltinName (() -> BSL.ByteString -> BSL.ByteString) BSL.ByteString
-typedResizeByteString =
-    TypedBuiltinName ResizeByteString $
-        TypeSchemeAllSize $ \s0 -> TypeSchemeAllSize $ \s1 ->
-            TypeSchemeBuiltin (TypedBuiltinSized (SizeBound s1) TypedBuiltinSizedSize) `TypeSchemeArrow`
-            TypeSchemeBuiltin (TypedBuiltinSized (SizeBound s0) TypedBuiltinSizedBS) `TypeSchemeArrow`
-            TypeSchemeBuiltin (TypedBuiltinSized (SizeBound s1) TypedBuiltinSizedBS)
-
--- | Typed 'EqByteString'.
-typedEqByteString :: TypedBuiltinName (BSL.ByteString -> BSL.ByteString -> Bool) Bool
-typedEqByteString =
-    TypedBuiltinName EqByteString $
-        TypeSchemeAllSize $ \s ->
-            TypeSchemeBuiltin (TypedBuiltinSized (SizeBound s) TypedBuiltinSizedBS) `TypeSchemeArrow`
-            TypeSchemeBuiltin (TypedBuiltinSized (SizeBound s) TypedBuiltinSizedBS) `TypeSchemeArrow`
-            TypeSchemeBuiltin TypedBuiltinBool
-
--- | Typed 'TxHash'.
-typedTxHash :: TypedBuiltinName BSL.ByteString BSL.ByteString
-typedTxHash =
-    TypedBuiltinName TxHash $
-        TypeSchemeBuiltin (TypedBuiltinSized (SizeValue 256) TypedBuiltinSizedBS)
-
--- | Typed 'BlockNum'.
-typedBlockNum :: TypedBuiltinName (() -> Integer) Integer
-typedBlockNum =
-    TypedBuiltinName BlockNum $
-        TypeSchemeAllSize $ \s ->
-            TypeSchemeBuiltin (TypedBuiltinSized (SizeBound s) TypedBuiltinSizedSize) `TypeSchemeArrow`
-            TypeSchemeBuiltin (TypedBuiltinSized (SizeBound s) TypedBuiltinSizedInt)
-
--- | Typed 'SizeOfInteger'.
-typedSizeOfInteger :: TypedBuiltinName (Integer -> ()) ()
-typedSizeOfInteger =
-    TypedBuiltinName SizeOfInteger $
-        TypeSchemeAllSize $ \s ->
-            TypeSchemeBuiltin (TypedBuiltinSized (SizeBound s) TypedBuiltinSizedInt) `TypeSchemeArrow`
-            TypeSchemeBuiltin (TypedBuiltinSized (SizeBound s) TypedBuiltinSizedSize)
-=======
     TypedBuiltinDyn              `gcompare` _                     = comparedDynamicBuiltinTypesError
     _                            `gcompare` TypedBuiltinDyn       = comparedDynamicBuiltinTypesError
 
@@ -681,5 +382,4 @@
     makeDynamicBuiltin () = Just <$> getBuiltinUnitval
 
     -- We do not check here that the term is indeed @unitval@. TODO: check.
-    readDynamicBuiltin _ _ = return $ Just ()
->>>>>>> 99a06bf8
+    readDynamicBuiltin _ _ = return $ Just ()