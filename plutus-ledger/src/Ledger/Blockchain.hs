--- conflicted
+++ resolved
@@ -39,11 +39,8 @@
 import qualified Data.Map                 as Map
 import           Data.Monoid              (First (..))
 import qualified Data.Set                 as Set
-<<<<<<< HEAD
 import qualified Data.Text                as Text
-=======
 import           Data.Text.Encoding       (decodeUtf8)
->>>>>>> 2f11c28b
 import           GHC.Generics             (Generic)
 import           Ledger.Tx                (spentOutputs, txId, unspentOutputsTx, updateUtxo, validValuesTx)
 
