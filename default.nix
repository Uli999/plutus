--- conflicted
+++ resolved
@@ -85,10 +85,9 @@
       filter = localLib.isPlutus;
       filterOverrides = {
         splitCheck = let
-<<<<<<< HEAD
           dontSplit = [ 
             # Broken for things with test tool dependencies
-            "plutus-use-cases"
+            "wallet-api"
             "plutus-tx"
             # Broken for things which pick up other files at test runtime
             "plutus-playground-server"
@@ -96,10 +95,6 @@
           # Split only local packages not in the don't split list
           doSplit = builtins.filter (name: !(builtins.elem name dontSplit)) localLib.plutusPkgList;
           in name: builtins.elem name doSplit;
-=======
-          pkgList = pkgs.lib.remove "wallet-api" (pkgs.lib.remove "plutus-tx" localLib.plutusPkgList);
-          in name: builtins.elem name pkgList;
->>>>>>> b49791dc
       };
       requiredOverlay = ./nix/overlays/required.nix;
     };
