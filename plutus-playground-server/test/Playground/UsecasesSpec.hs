--- conflicted
+++ resolved
@@ -48,11 +48,7 @@
     describe "vesting" $ do
         compilationChecks vesting
         it "should compile with the expected schema" $ do
-<<<<<<< HEAD
-            Right (CompilationResult result _ []) <- compile vesting
-=======
             Right (InterpreterResult _ (CompilationResult result [])) <- compile vesting
->>>>>>> e746384a
             result `shouldBe`
                 [ FunctionSchema
                       { functionName = Fn "vestFunds"
@@ -456,28 +452,6 @@
         TL.toStrict $ JSON.encodeToLazyText $ object ["getAda" .= mkI 8]
 
 knownCurrencySpec :: Spec
-<<<<<<< HEAD
-knownCurrencySpec =
-    describe "mkKnownCurrencies" $
-    it "should return registered known currencies" $
-    (runExceptT . PI.compile maxInterpretationTime) code >>=
-    (`shouldSatisfy` hasKnownCurrency)
-  where
-    code =
-        SourceCode $
-        Text.unlines
-            [ "import Playground.Contract"
-            , "import Data.List.NonEmpty (NonEmpty ((:|)))"
-            , "import Ledger.Validation (ValidatorHash (..))"
-            , "import Playground.API (KnownCurrency (..), TokenId (..))"
-            , "myCurrency :: KnownCurrency"
-            , "myCurrency = KnownCurrency (ValidatorHash \"\") \"MyCurrency\" (TokenId \"MyToken\" :| [])"
-            , "$(mkKnownCurrencies ['myCurrency])"
-            ]
-    hasKnownCurrency (Right (CompilationResult _ [KnownCurrency (ValidatorHash "") "MyCurrency" (TokenId "MyToken" :| [])] _)) =
-        True
-    hasKnownCurrency _ = False
-=======
 knownCurrencySpec = describe "mkKnownCurrencies" $
       it "should return registered known currencies" $
             (runExceptT . PI.compile maxInterpretationTime) code >>= (`shouldSatisfy` hasKnownCurrency)
@@ -493,32 +467,21 @@
                   ]
             hasKnownCurrency (Right (InterpreterResult _ (CompilationResult _ [KnownCurrency (ValidatorHash "") "MyCurrency" (TokenId "MyToken" :| [])]))) = True
             hasKnownCurrency _ = False
->>>>>>> e746384a
 
 sourceCode :: BSC.ByteString -> SourceCode
 sourceCode = SourceCode . Text.pack . BSC.unpack
 
-<<<<<<< HEAD
-compile :: BSC.ByteString -> IO (Either InterpreterError CompilationResult)
-=======
 compile ::
        BSC.ByteString
     -> IO (Either InterpreterError (InterpreterResult CompilationResult))
->>>>>>> e746384a
 compile = runExceptT . PI.compile maxInterpretationTime . sourceCode
 
 evaluate ::
        Evaluation
     -> IO (Either PlaygroundError (InterpreterResult ( Blockchain
                                   , [EmulatorEvent]
-<<<<<<< HEAD
-                                  , [SimulatorWallet]))
-evaluate evaluation =
-    runExceptT $ PI.runFunction maxInterpretationTime evaluation
-=======
                                   , [SimulatorWallet])))
 evaluate evaluation = runExceptT $ PI.runFunction maxInterpretationTime evaluation
->>>>>>> e746384a
 
 compilationChecks :: BSC.ByteString -> Spec
 compilationChecks f = do
