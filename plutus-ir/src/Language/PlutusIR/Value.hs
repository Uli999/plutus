{-# LANGUAGE LambdaCase #-}
module Language.PlutusIR.Value (isTermValue) where

import           Language.PlutusIR

-- | Whether the given PIR term is (will compile to) a PLC term value.
isTermValue :: Term tyname name a -> Bool
isTermValue = \case
    -- Let is not a value (will compile into applications and/or type instantiations)
    Let {} -> False
    -- Lambdas, variables, constants, and builtins are always values
    LamAbs {} -> True
    Var {} -> True
    Constant {} -> True
    Builtin {} -> True
    -- Type abstractions and wraps are values if their bodies are
    TyAbs _ _ _ t -> isTermValue t
<<<<<<< HEAD
    IWrap _ _ _ t -> isTermValue t
=======
    Wrap _ _ _ t -> isTermValue t
    x -> isBuiltinValue x

-- Builtins or applications of builtins are also values
isBuiltinValue :: Term tyname name a -> Bool
isBuiltinValue = \case
    Builtin {} -> True
    Apply _ fun _ -> isBuiltinValue fun
>>>>>>> 8a14fa28
    -- All other PLC terms are not values
    _ -> False<|MERGE_RESOLUTION|>--- conflicted
+++ resolved
@@ -15,10 +15,7 @@
     Builtin {} -> True
     -- Type abstractions and wraps are values if their bodies are
     TyAbs _ _ _ t -> isTermValue t
-<<<<<<< HEAD
     IWrap _ _ _ t -> isTermValue t
-=======
-    Wrap _ _ _ t -> isTermValue t
     x -> isBuiltinValue x
 
 -- Builtins or applications of builtins are also values
@@ -26,6 +23,5 @@
 isBuiltinValue = \case
     Builtin {} -> True
     Apply _ fun _ -> isBuiltinValue fun
->>>>>>> 8a14fa28
     -- All other PLC terms are not values
     _ -> False