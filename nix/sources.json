{
    "agda-stdlib": {
        "branch": "master",
        "builtin": false,
        "description": "The Agda standard library",
        "homepage": "http://wiki.portal.chalmers.se/agda/pmwiki.php",
        "owner": "agda",
        "repo": "agda-stdlib",
        "rev": "v1.2",
        "sha256": "01v4dy0ckir9skrn118ca4mzjnwdas70q9a9lncawjblwzikg4hq",
        "type": "tarball",
        "url": "https://github.com/agda/agda-stdlib/archive/v1.2.tar.gz",
        "url_template": "https://github.com/<owner>/<repo>/archive/<rev>.tar.gz"
    },
    "docker-nixpkgs": {
        "branch": "master",
        "description": "docker images from nixpkgs [maintainer=@zimbatm]",
        "homepage": "https://hub.docker.com/u/nixpkgs",
        "owner": "nix-community",
        "repo": "docker-nixpkgs",
        "rev": "53440b208ed438d762a81825a60bab182e7550cc",
        "sha256": "1qrcijbl21h16qxnpsgfbx3kzvpd5zwvzz48dp4lsra6h80q33ma",
        "type": "tarball",
        "url": "https://github.com/nix-community/docker-nixpkgs/archive/53440b208ed438d762a81825a60bab182e7550cc.tar.gz",
        "url_template": "https://github.com/<owner>/<repo>/archive/<rev>.tar.gz"
    },
    "easy-purescript-nix": {
        "branch": "master",
        "builtin": false,
        "description": "Easy PureScript (and other tools) with Nix",
        "homepage": "",
        "owner": "justinwoo",
        "repo": "easy-purescript-nix",
        "rev": "d4879bfd2b595d7fbd37da1a7bea5d0361975eb3",
        "sha256": "0kzwg3mwziwx378kvbzhayy65abvk1axi12zvf2f92cs53iridwh",
        "type": "tarball",
        "url": "https://github.com/justinwoo/easy-purescript-nix/archive/d4879bfd2b595d7fbd37da1a7bea5d0361975eb3.tar.gz"
    },
    "ghcide": {
        "branch": "wip/object-files",
        "description": "A library for building Haskell IDE tooling",
        "homepage": "",
        "owner": "hamishmack",
        "repo": "ghcide",
        "rev": "97606ff0155e9f3028cedbcf5ea54b2a34ee349a",
        "sha256": "0iyakikrqk724lxlsvn60i94sr52lrz5yyyw8cdc6cwgq04pdclq",
        "type": "tarball",
        "url": "https://github.com/hamishmack/ghcide/archive/97606ff0155e9f3028cedbcf5ea54b2a34ee349a.tar.gz",
        "url_template": "https://github.com/<owner>/<repo>/archive/<rev>.tar.gz"
    },
    "haskell.nix": {
        "branch": "master",
        "description": "Alternative Haskell Infrastructure for Nixpkgs",
        "homepage": "https://input-output-hk.github.io/haskell.nix",
        "owner": "input-output-hk",
        "repo": "haskell.nix",
<<<<<<< HEAD
        "rev": "908a3114d8c8892f0663a466a80a0b833e09ce6c",
        "sha256": "0npv4gwjkphhywzilnsg7ah4krgy92xc492brs9f6d36rc4xnfjd",
        "type": "tarball",
        "url": "https://github.com/input-output-hk/haskell.nix/archive/908a3114d8c8892f0663a466a80a0b833e09ce6c.tar.gz",
        "url_template": "https://github.com/<owner>/<repo>/archive/<rev>.tar.gz"
    },
    "hie-bios": {
        "branch": "hkm/hie-project-file",
        "description": null,
        "homepage": null,
        "owner": "hamishmack",
        "repo": "hie-bios",
        "rev": "a78ee61986b39786f55e2ba412d5f7406d3c2317",
        "sha256": "1gqlmpry2xgwjwhjmrrvzzdx421x05fisyv2xca6rmlk1mnkjwhy",
        "type": "tarball",
        "url": "https://github.com/hamishmack/hie-bios/archive/a78ee61986b39786f55e2ba412d5f7406d3c2317.tar.gz",
=======
        "rev": "e2a39958269b186b1e83cf2a3fd7f0edadba7652",
        "sha256": "0b21jkza5crv8shml6xgkyphsyxanimi5m0c8js97w4vb08wg5cz",
        "type": "tarball",
        "url": "https://github.com/input-output-hk/haskell.nix/archive/e2a39958269b186b1e83cf2a3fd7f0edadba7652.tar.gz",
>>>>>>> 811c2599
        "url_template": "https://github.com/<owner>/<repo>/archive/<rev>.tar.gz"
    },
    "iohk-nix": {
        "branch": "master",
        "builtin": true,
        "description": "nix scripts shared across projects",
        "homepage": null,
        "owner": "input-output-hk",
        "repo": "iohk-nix",
        "rev": "24ddc8f531f320c9e2394d205d0df39857222901",
        "sha256": "0x6zyh18c96a2kkchfmany475d8rb8qkmg1bd7y8xk6fb2vpad62",
        "type": "tarball",
        "url": "https://github.com/input-output-hk/iohk-nix/archive/24ddc8f531f320c9e2394d205d0df39857222901.tar.gz",
        "url_template": "https://github.com/<owner>/<repo>/archive/<rev>.tar.gz"
    },
    "nix-gitignore": {
        "branch": "master",
        "builtin": false,
        "description": "A nix expression that filters source based on a .gitignore file.",
        "homepage": "",
        "owner": "siers",
        "repo": "nix-gitignore",
        "rev": "686b057f6c24857c8862c0ef15a6852caab809c7",
        "sha256": "1hv8jl7ppv0f8lnfx2qi2jmzc7b5yiy12yvd4waq9xmxhip1k7rb",
        "type": "tarball",
        "url": "https://github.com/siers/nix-gitignore/archive/686b057f6c24857c8862c0ef15a6852caab809c7.tar.gz",
        "url_template": "https://github.com/<owner>/<repo>/archive/<rev>.tar.gz"
    },
    "nixpkgs": {
        "branch": "nixos-20.03",
        "builtin": true,
        "description": "A read-only mirror of NixOS/nixpkgs tracking the released channels. Send issues and PRs to",
        "homepage": "https://github.com/NixOS/nixpkgs",
        "owner": "NixOS",
        "repo": "nixpkgs",
        "rev": "5272327b81ed355bbed5659b8d303cf2979b6953",
        "sha256": "0182ys095dfx02vl2a20j1hz92dx3mfgz2a6fhn31bqlp1wa8hlq",
        "type": "tarball",
        "url": "https://github.com/NixOS/nixpkgs/archive/5272327b81ed355bbed5659b8d303cf2979b6953.tar.gz",
        "url_template": "https://github.com/<owner>/<repo>/archive/<rev>.tar.gz"
    },
    "nodejs-headers": {
        "builtin": false,
        "rev": "v10.9.0",
        "sha256": "0x2qwghai17klz8drwmx4bfyr32sl0g76kwgv8vva9z40h57h65a",
        "type": "file",
        "url": "https://nodejs.org/download/release/v10.9.0/node-v10.9.0-headers.tar.gz",
        "url_template": "https://nodejs.org/download/release/<rev>/node-<rev>-headers.tar.gz"
    }
}<|MERGE_RESOLUTION|>--- conflicted
+++ resolved
@@ -54,11 +54,10 @@
         "homepage": "https://input-output-hk.github.io/haskell.nix",
         "owner": "input-output-hk",
         "repo": "haskell.nix",
-<<<<<<< HEAD
-        "rev": "908a3114d8c8892f0663a466a80a0b833e09ce6c",
-        "sha256": "0npv4gwjkphhywzilnsg7ah4krgy92xc492brs9f6d36rc4xnfjd",
+        "rev": "e2a39958269b186b1e83cf2a3fd7f0edadba7652",
+        "sha256": "0b21jkza5crv8shml6xgkyphsyxanimi5m0c8js97w4vb08wg5cz",
         "type": "tarball",
-        "url": "https://github.com/input-output-hk/haskell.nix/archive/908a3114d8c8892f0663a466a80a0b833e09ce6c.tar.gz",
+        "url": "https://github.com/input-output-hk/haskell.nix/archive/e2a39958269b186b1e83cf2a3fd7f0edadba7652.tar.gz",
         "url_template": "https://github.com/<owner>/<repo>/archive/<rev>.tar.gz"
     },
     "hie-bios": {
@@ -71,12 +70,6 @@
         "sha256": "1gqlmpry2xgwjwhjmrrvzzdx421x05fisyv2xca6rmlk1mnkjwhy",
         "type": "tarball",
         "url": "https://github.com/hamishmack/hie-bios/archive/a78ee61986b39786f55e2ba412d5f7406d3c2317.tar.gz",
-=======
-        "rev": "e2a39958269b186b1e83cf2a3fd7f0edadba7652",
-        "sha256": "0b21jkza5crv8shml6xgkyphsyxanimi5m0c8js97w4vb08wg5cz",
-        "type": "tarball",
-        "url": "https://github.com/input-output-hk/haskell.nix/archive/e2a39958269b186b1e83cf2a3fd7f0edadba7652.tar.gz",
->>>>>>> 811c2599
         "url_template": "https://github.com/<owner>/<repo>/archive/<rev>.tar.gz"
     },
     "iohk-nix": {
