{
    "agda-stdlib": {
        "branch": "master",
        "builtin": false,
        "description": "The Agda standard library",
        "homepage": "http://wiki.portal.chalmers.se/agda/pmwiki.php",
        "owner": "agda",
        "repo": "agda-stdlib",
        "rev": "v1.2",
        "sha256": "01v4dy0ckir9skrn118ca4mzjnwdas70q9a9lncawjblwzikg4hq",
        "type": "tarball",
        "url": "https://github.com/agda/agda-stdlib/archive/v1.2.tar.gz",
        "url_template": "https://github.com/<owner>/<repo>/archive/<rev>.tar.gz"
    },
    "docker-nixpkgs": {
        "branch": "master",
        "description": "docker images from nixpkgs [maintainer=@zimbatm]",
        "homepage": "https://hub.docker.com/u/nixpkgs",
        "owner": "nix-community",
        "repo": "docker-nixpkgs",
        "rev": "53440b208ed438d762a81825a60bab182e7550cc",
        "sha256": "1qrcijbl21h16qxnpsgfbx3kzvpd5zwvzz48dp4lsra6h80q33ma",
        "type": "tarball",
        "url": "https://github.com/nix-community/docker-nixpkgs/archive/53440b208ed438d762a81825a60bab182e7550cc.tar.gz",
        "url_template": "https://github.com/<owner>/<repo>/archive/<rev>.tar.gz"
    },
    "easy-purescript-nix": {
        "branch": "master",
        "builtin": false,
        "description": "Easy PureScript (and other tools) with Nix",
        "homepage": "",
        "owner": "justinwoo",
        "repo": "easy-purescript-nix",
        "rev": "d4879bfd2b595d7fbd37da1a7bea5d0361975eb3",
        "sha256": "0kzwg3mwziwx378kvbzhayy65abvk1axi12zvf2f92cs53iridwh",
        "type": "tarball",
        "url": "https://github.com/justinwoo/easy-purescript-nix/archive/d4879bfd2b595d7fbd37da1a7bea5d0361975eb3.tar.gz"
    },
<<<<<<< HEAD
    "ghcide": {
        "branch": "wip/object-files",
        "builtin": false,
        "description": "A library for building Haskell IDE tooling",
        "homepage": "",
        "owner": "hamishmack",
        "repo": "ghcide",
        "rev": "97606ff0155e9f3028cedbcf5ea54b2a34ee349a",
        "sha256": "0iyakikrqk724lxlsvn60i94sr52lrz5yyyw8cdc6cwgq04pdclq",
        "type": "tarball",
        "url": "https://github.com/hamishmack/ghcide/archive/97606ff0155e9f3028cedbcf5ea54b2a34ee349a.tar.gz",
=======
    "hackage.nix": {
        "branch": "master",
        "description": "Automatically generated Nix expressions for Hackage",
        "homepage": "",
        "owner": "input-output-hk",
        "repo": "hackage.nix",
        "rev": "4020c8c5bedc373a38f333353fd19b1988c230b5",
        "sha256": "045jbij0j0pngs17kk7fnkir3f3zwxrps28cly5a27q2z5556n4h",
        "type": "tarball",
        "url": "https://github.com/input-output-hk/hackage.nix/archive/4020c8c5bedc373a38f333353fd19b1988c230b5.tar.gz",
>>>>>>> 5232a6f6
        "url_template": "https://github.com/<owner>/<repo>/archive/<rev>.tar.gz"
    },
    "haskell.nix": {
        "branch": "master",
        "description": "Alternative Haskell Infrastructure for Nixpkgs",
        "homepage": "https://input-output-hk.github.io/haskell.nix",
        "owner": "input-output-hk",
        "repo": "haskell.nix",
<<<<<<< HEAD
        "rev": "6cf92c4e983f346123e41dac237ca2cc5c4b9ff6",
        "sha256": "0q6bpfyqpimkd9hh727cwd6qf1jc5fqvl3mrgw0im5dja6djvvg9",
        "type": "tarball",
        "url": "https://github.com/input-output-hk/haskell.nix/archive/6cf92c4e983f346123e41dac237ca2cc5c4b9ff6.tar.gz",
        "url_template": "https://github.com/<owner>/<repo>/archive/<rev>.tar.gz"
    },
    "hie-bios": {
        "branch": "hkm/hie-project-file",
        "description": null,
        "homepage": null,
        "owner": "hamishmack",
        "repo": "hie-bios",
        "rev": "a78ee61986b39786f55e2ba412d5f7406d3c2317",
        "sha256": "1gqlmpry2xgwjwhjmrrvzzdx421x05fisyv2xca6rmlk1mnkjwhy",
        "type": "tarball",
        "url": "https://github.com/hamishmack/hie-bios/archive/a78ee61986b39786f55e2ba412d5f7406d3c2317.tar.gz",
=======
        "rev": "285b4ae6ef222c299c100ae0d89e5060f6b0c879",
        "sha256": "0dppnh7iigyxm5904g6a8m919zixsad3hbr8y6bphqia28glm0fa",
        "type": "tarball",
        "url": "https://github.com/input-output-hk/haskell.nix/archive/285b4ae6ef222c299c100ae0d89e5060f6b0c879.tar.gz",
>>>>>>> 5232a6f6
        "url_template": "https://github.com/<owner>/<repo>/archive/<rev>.tar.gz"
    },
    "iohk-nix": {
        "branch": "master",
        "builtin": true,
        "description": "nix scripts shared across projects",
        "homepage": null,
        "owner": "input-output-hk",
        "repo": "iohk-nix",
        "rev": "a3eae81cbae000bbfdc2bc1880528512747a3a9c",
        "sha256": "1jairn2vp43z36j0b1fi2nmnfpadff217dqv5bjjxm5v099g0gsw",
        "type": "tarball",
        "url": "https://github.com/input-output-hk/iohk-nix/archive/a3eae81cbae000bbfdc2bc1880528512747a3a9c.tar.gz",
        "url_template": "https://github.com/<owner>/<repo>/archive/<rev>.tar.gz"
    },
    "nix-gitignore": {
        "branch": "master",
        "builtin": false,
        "description": "A nix expression that filters source based on a .gitignore file.",
        "homepage": "",
        "owner": "siers",
        "repo": "nix-gitignore",
        "rev": "686b057f6c24857c8862c0ef15a6852caab809c7",
        "sha256": "1hv8jl7ppv0f8lnfx2qi2jmzc7b5yiy12yvd4waq9xmxhip1k7rb",
        "type": "tarball",
        "url": "https://github.com/siers/nix-gitignore/archive/686b057f6c24857c8862c0ef15a6852caab809c7.tar.gz",
        "url_template": "https://github.com/<owner>/<repo>/archive/<rev>.tar.gz"
    },
    "nixpkgs": {
        "branch": "nixos-20.03",
        "builtin": true,
        "description": "A read-only mirror of NixOS/nixpkgs tracking the released channels. Send issues and PRs to",
        "homepage": "https://github.com/NixOS/nixpkgs",
        "owner": "NixOS",
        "repo": "nixpkgs",
        "rev": "db31e48c5c8d99dcaf4e5883a96181f6ac4ad6f6",
        "sha256": "1j5j7vbnq2i5zyl8498xrf490jca488iw6hylna3lfwji6rlcaqr",
        "type": "tarball",
        "url": "https://github.com/NixOS/nixpkgs/archive/db31e48c5c8d99dcaf4e5883a96181f6ac4ad6f6.tar.gz",
        "url_template": "https://github.com/<owner>/<repo>/archive/<rev>.tar.gz"
    },
    "nodejs-headers": {
        "builtin": false,
        "rev": "v10.9.0",
        "sha256": "0x2qwghai17klz8drwmx4bfyr32sl0g76kwgv8vva9z40h57h65a",
        "type": "file",
        "url": "https://nodejs.org/download/release/v10.9.0/node-v10.9.0-headers.tar.gz",
        "url_template": "https://nodejs.org/download/release/<rev>/node-<rev>-headers.tar.gz"
    },
    "stackage.nix": {
        "branch": "master",
        "description": "Automatically generated Nix expressions of Stackage snapshots",
        "homepage": "",
        "owner": "input-output-hk",
        "repo": "stackage.nix",
        "rev": "bf7a672e8c31a98086265b43f3003acb4d0f22b0",
        "sha256": "10v973r5xzqr2akiqx2a3j0fv5fgl75zzyxv949rsr0hqj18vnyi",
        "type": "tarball",
        "url": "https://github.com/input-output-hk/stackage.nix/archive/bf7a672e8c31a98086265b43f3003acb4d0f22b0.tar.gz",
        "url_template": "https://github.com/<owner>/<repo>/archive/<rev>.tar.gz"
    }
}<|MERGE_RESOLUTION|>--- conflicted
+++ resolved
@@ -36,7 +36,6 @@
         "type": "tarball",
         "url": "https://github.com/justinwoo/easy-purescript-nix/archive/d4879bfd2b595d7fbd37da1a7bea5d0361975eb3.tar.gz"
     },
-<<<<<<< HEAD
     "ghcide": {
         "branch": "wip/object-files",
         "builtin": false,
@@ -48,7 +47,8 @@
         "sha256": "0iyakikrqk724lxlsvn60i94sr52lrz5yyyw8cdc6cwgq04pdclq",
         "type": "tarball",
         "url": "https://github.com/hamishmack/ghcide/archive/97606ff0155e9f3028cedbcf5ea54b2a34ee349a.tar.gz",
-=======
+        "url_template": "https://github.com/<owner>/<repo>/archive/<rev>.tar.gz"
+    },
     "hackage.nix": {
         "branch": "master",
         "description": "Automatically generated Nix expressions for Hackage",
@@ -59,7 +59,6 @@
         "sha256": "045jbij0j0pngs17kk7fnkir3f3zwxrps28cly5a27q2z5556n4h",
         "type": "tarball",
         "url": "https://github.com/input-output-hk/hackage.nix/archive/4020c8c5bedc373a38f333353fd19b1988c230b5.tar.gz",
->>>>>>> 5232a6f6
         "url_template": "https://github.com/<owner>/<repo>/archive/<rev>.tar.gz"
     },
     "haskell.nix": {
@@ -68,11 +67,10 @@
         "homepage": "https://input-output-hk.github.io/haskell.nix",
         "owner": "input-output-hk",
         "repo": "haskell.nix",
-<<<<<<< HEAD
-        "rev": "6cf92c4e983f346123e41dac237ca2cc5c4b9ff6",
-        "sha256": "0q6bpfyqpimkd9hh727cwd6qf1jc5fqvl3mrgw0im5dja6djvvg9",
+        "rev": "285b4ae6ef222c299c100ae0d89e5060f6b0c879",
+        "sha256": "0dppnh7iigyxm5904g6a8m919zixsad3hbr8y6bphqia28glm0fa",
         "type": "tarball",
-        "url": "https://github.com/input-output-hk/haskell.nix/archive/6cf92c4e983f346123e41dac237ca2cc5c4b9ff6.tar.gz",
+        "url": "https://github.com/input-output-hk/haskell.nix/archive/285b4ae6ef222c299c100ae0d89e5060f6b0c879.tar.gz",
         "url_template": "https://github.com/<owner>/<repo>/archive/<rev>.tar.gz"
     },
     "hie-bios": {
@@ -85,12 +83,6 @@
         "sha256": "1gqlmpry2xgwjwhjmrrvzzdx421x05fisyv2xca6rmlk1mnkjwhy",
         "type": "tarball",
         "url": "https://github.com/hamishmack/hie-bios/archive/a78ee61986b39786f55e2ba412d5f7406d3c2317.tar.gz",
-=======
-        "rev": "285b4ae6ef222c299c100ae0d89e5060f6b0c879",
-        "sha256": "0dppnh7iigyxm5904g6a8m919zixsad3hbr8y6bphqia28glm0fa",
-        "type": "tarball",
-        "url": "https://github.com/input-output-hk/haskell.nix/archive/285b4ae6ef222c299c100ae0d89e5060f6b0c879.tar.gz",
->>>>>>> 5232a6f6
         "url_template": "https://github.com/<owner>/<repo>/archive/<rev>.tar.gz"
     },
     "iohk-nix": {
